--- conflicted
+++ resolved
@@ -47,12 +47,7 @@
     }
 
     pub fn from_vec(data: &Vec<u8>) -> IoResult<PublicKey> {
-<<<<<<< HEAD
-        PublicKey::deserialize(&mut Cursor::new(data))
-            .map_err(|_| io::ErrorKind::InvalidInput.into())
-=======
         PublicKey::deserialize(&mut &data[..]).map_err(|_| io::ErrorKind::InvalidInput.into())
->>>>>>> 9df290fb
     }
 
     pub fn verify<H: HashToCurve<Output = G1Projective>>(
@@ -186,11 +181,8 @@
         PublicKeyCache::resize(256);
         PublicKeyCache::clear_cache();
 
-<<<<<<< HEAD
-=======
         // this has the bug mentioned in https://github.com/celo-org/bls-zexe/issues/149.
         // c1 should have been checked to be equal to -c1 or equivalently 0.
->>>>>>> 9df290fb
         let old_serialization_logic = |pk: PublicKey, writer: &mut Vec<u8>| -> IoResult<_> {
             let affine = pk.0.into_affine();
             let mut x_bytes: Vec<u8> = vec![];
@@ -244,14 +236,6 @@
         };
 
         let rng = &mut thread_rng();
-<<<<<<< HEAD
-        let mut i = 0;
-        loop {
-            let sk = PrivateKey::generate(rng);
-            let pk = sk.to_public();
-            if pk.as_ref().into_affine().y.c1 == Fq::zero() {
-                continue;
-=======
         // Check cases where c1 != 0, which are the normal case.
         for _ in 0..1000 {
             let sk = PrivateKey::generate(rng);
@@ -262,7 +246,6 @@
                     "point had c1 = 0! point was: {}",
                     pk.as_ref().into_affine()
                 ));
->>>>>>> 9df290fb
             }
 
             let mut pk_bytes = vec![];
@@ -285,21 +268,10 @@
             // check that the points match (the PartialEq does only bytes equality)
             assert_eq!(de_pk.as_ref().x, de_pk2.as_ref().x);
             assert_eq!(de_pk.as_ref().y, de_pk2.as_ref().y);
-<<<<<<< HEAD
-
-            i += 1;
-            if i == 1000 {
-                break;
-            }
-        }
-
-        // check cases where c1 = 0
-=======
         }
 
         // Check cases where c1 = 0. These don't occur normally and in fact the manually patched
         // points are not on the curve.
->>>>>>> 9df290fb
         for _ in 0..1000 {
             let sk = PrivateKey::generate(rng);
             let pk = sk.to_public();
@@ -317,13 +289,9 @@
             old_serialization_logic(pk, &mut pk_bytes3).unwrap();
 
             assert_eq!(pk_bytes, pk_bytes2);
-<<<<<<< HEAD
-            // check for the bug mentioned in https://github.com/celo-org/bls-zexe/issues/149
-=======
             // check for the bug mentioned in https://github.com/celo-org/bls-zexe/issues/149.
             // If c1 == 0, and c0 > half (or equivalently c0 > -c0), we get the wrong y bit, and
             // serialization will produce the negative of the point.
->>>>>>> 9df290fb
             if pk_affine.y > pk_affine.y.neg() {
                 assert_ne!(pk_bytes, pk_bytes3);
             } else {

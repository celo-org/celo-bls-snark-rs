--- conflicted
+++ resolved
@@ -14,14 +14,9 @@
 const PUBKEY_BYTES: usize = 96;
 
 #[no_mangle]
-<<<<<<< HEAD
-pub extern "C" fn encode_inner_epoch_block_to_bytes(
-    in_epoch_index: c_ushort,
-=======
 pub extern "C" fn encode_epoch_block_to_bytes_cip22(
     in_epoch_index: c_ushort,
     in_round_number: c_uchar,
->>>>>>> b8dfb21e
     in_epoch_entropy: *const u8,
     in_parent_entropy: *const u8,
     in_maximum_non_signers: c_uint,
@@ -47,21 +42,13 @@
         let parent_entropy = unsafe { read_epoch_entropy(in_parent_entropy) };
         let epoch_block = EpochBlock::new(
             in_epoch_index as u16,
-<<<<<<< HEAD
-=======
             in_round_number as u8,
->>>>>>> b8dfb21e
             epoch_entropy,
             parent_entropy,
             in_maximum_non_signers as u32,
             in_maximum_validators as usize,
             added_public_keys,
         );
-<<<<<<< HEAD
-        let (mut encoded_inner, mut encoded_extra_data) = epoch_block.encode_inner_to_bytes()?;
-        encoded_inner.shrink_to_fit();
-        encoded_extra_data.shrink_to_fit();
-=======
         let (mut encoded_inner, mut encoded_extra_data) =
             epoch_block.encode_inner_to_bytes_cip22()?;
         encoded_inner.shrink_to_fit();
@@ -108,15 +95,11 @@
         );
         let mut encoded = epoch_block.encode_to_bytes()?;
         encoded.shrink_to_fit();
->>>>>>> b8dfb21e
         unsafe {
-            *out_bytes = encoded_inner.as_mut_ptr();
-            *out_len = encoded_inner.len() as c_int;
-            *out_extra_data_bytes = encoded_extra_data.as_mut_ptr();
-            *out_extra_data_len = encoded_extra_data.len() as c_int;
+            *out_bytes = encoded.as_mut_ptr();
+            *out_len = encoded.len() as c_int;
         }
-        std::mem::forget(encoded_inner);
-        std::mem::forget(encoded_extra_data);
+        std::mem::forget(encoded);
         Ok(())
     })
 }
@@ -127,11 +110,8 @@
 pub struct EpochBlockFFI {
     /// The epoch's index
     pub index: u16,
-<<<<<<< HEAD
-=======
     /// The round number from consensus
     pub round: u8,
->>>>>>> b8dfb21e
     /// The epoch's entropy value, derived from the epoch block hash.
     pub epoch_entropy: *const u8,
     /// The parent epoch's entropy value.
@@ -155,10 +135,7 @@
         let parent_entropy = unsafe { read_epoch_entropy(src.parent_entropy) };
         Ok(EpochBlock {
             index: src.index,
-<<<<<<< HEAD
-=======
             round: src.round,
->>>>>>> b8dfb21e
             epoch_entropy,
             parent_entropy,
             maximum_non_signers: src.maximum_non_signers,
@@ -254,34 +231,22 @@
         );
         let block = EpochBlock {
             index: 1,
-<<<<<<< HEAD
-            epoch_entropy,
-            parent_entropy,
-            maximum_non_signers: 19,
-=======
             round: 5,
             epoch_entropy,
             parent_entropy,
             maximum_non_signers: 19,
             maximum_validators: pubkeys.len(),
->>>>>>> b8dfb21e
             new_public_keys: pubkeys,
         };
         let src = block;
         let serialized_pubkeys = serialize_pubkeys(&src.new_public_keys).unwrap();
         let ffi_block = EpochBlockFFI {
             index: src.index,
-<<<<<<< HEAD
-            epoch_entropy: &src.epoch_entropy.as_ref().unwrap()[0],
-            parent_entropy: &src.parent_entropy.as_ref().unwrap()[0],
-            maximum_non_signers: src.maximum_non_signers,
-=======
             round: src.round,
             epoch_entropy: &src.epoch_entropy.as_ref().unwrap()[0],
             parent_entropy: &src.parent_entropy.as_ref().unwrap()[0],
             maximum_non_signers: src.maximum_non_signers,
             maximum_validators: src.new_public_keys.len(),
->>>>>>> b8dfb21e
             pubkeys_num: src.new_public_keys.len(),
             pubkeys: &serialized_pubkeys[0] as *const u8,
         };
@@ -297,10 +262,7 @@
         let parent_entropy = None;
         let block = EpochBlock {
             index: 1,
-<<<<<<< HEAD
-=======
             round: 5,
->>>>>>> b8dfb21e
             epoch_entropy,
             parent_entropy,
             maximum_non_signers: 19,
@@ -311,10 +273,7 @@
         let serialized_pubkeys = serialize_pubkeys(&src.new_public_keys).unwrap();
         let ffi_block = EpochBlockFFI {
             index: src.index,
-<<<<<<< HEAD
-=======
             round: src.round,
->>>>>>> b8dfb21e
             epoch_entropy: std::ptr::null(),
             parent_entropy: std::ptr::null(),
             maximum_non_signers: src.maximum_non_signers,

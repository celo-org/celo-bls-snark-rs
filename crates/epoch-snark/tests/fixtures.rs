--- conflicted
+++ resolved
@@ -23,17 +23,11 @@
         .collect::<Vec<_>>();
     let first_epoch = generate_block(
         0,
-<<<<<<< HEAD
-        &[1u8; EpochBlock::ENTROPY_BYTES],
-        &[2u8; EpochBlock::ENTROPY_BYTES],
-        faults,
-=======
         0,
         &[1u8; EpochBlock::ENTROPY_BYTES],
         &[2u8; EpochBlock::ENTROPY_BYTES],
         faults,
         num_validators,
->>>>>>> b8dfb21e
         &initial_pubkeys,
     );
 
@@ -54,14 +48,6 @@
     for (i, signers_epoch) in signers.iter().enumerate() {
         let block: EpochBlock = generate_block(
             i + 1,
-<<<<<<< HEAD
-            &[3u8; EpochBlock::ENTROPY_BYTES],
-            &[4u8; EpochBlock::ENTROPY_BYTES],
-            faults,
-            &pubkeys[i],
-        );
-        let hash = block.hash_to_g1().unwrap();
-=======
             i + 10,
             &[(i + 2) as u8; EpochBlock::ENTROPY_BYTES],
             &[(i + 1) as u8; EpochBlock::ENTROPY_BYTES],
@@ -70,7 +56,6 @@
             &pubkeys[i],
         );
         let hash = block.hash_to_g1_cip22().unwrap();
->>>>>>> b8dfb21e
 
         // A subset of the i-th validator set, signs on the i+1th epoch's G1 hash
         let bitmap_epoch = &bitmaps[i];
@@ -99,25 +84,16 @@
 
 fn generate_block(
     index: usize,
-<<<<<<< HEAD
-    epoch_entropy: &[u8],
-    parent_entropy: &[u8],
-    non_signers: usize,
-=======
     round: usize,
     epoch_entropy: &[u8],
     parent_entropy: &[u8],
     non_signers: usize,
     max_validators: usize,
->>>>>>> b8dfb21e
     pubkeys: &[PublicKey],
 ) -> EpochBlock {
     EpochBlock {
         index: index as u16,
-<<<<<<< HEAD
-=======
         round: round as u8,
->>>>>>> b8dfb21e
         epoch_entropy: Some(epoch_entropy.to_vec()),
         parent_entropy: Some(parent_entropy.to_vec()),
         maximum_non_signers: non_signers as u32,

--- conflicted
+++ resolved
@@ -96,11 +96,7 @@
         .iter()
         .map(|transition| {
             let block = &transition.block;
-<<<<<<< HEAD
-            let (epoch_bytes, _) = block.encode_inner_to_bytes().unwrap();
-=======
             let (epoch_bytes, _) = block.encode_inner_to_bytes_cip22().unwrap();
->>>>>>> b8dfb21e
 
             let crh_bytes = composite_hasher.crh(&[], &epoch_bytes, 0).unwrap();
             // The verifier should run both the crh and the xof here to generate a
@@ -127,10 +123,7 @@
 fn to_epoch_data(block: &EpochBlock) -> EpochData<BLSCurve> {
     EpochData {
         index: Some(block.index),
-<<<<<<< HEAD
-=======
         round: Some(block.round),
->>>>>>> b8dfb21e
         epoch_entropy: block.epoch_entropy.as_ref().map(|e| e.to_vec()),
         parent_entropy: block.parent_entropy.as_ref().map(|e| e.to_vec()),
         maximum_non_signers: block.maximum_non_signers,

--- conflicted
+++ resolved
@@ -8,19 +8,9 @@
 pub use verifier::{verify, VerificationError};
 
 // Instantiate certain types to avoid confusion
-<<<<<<< HEAD
 pub type BLSCurve = ark_bls12_377::Bls12_377;
 pub type BLSCurveG1 = ark_bls12_377::G1Projective;
 pub type BLSCurveG2 = ark_bls12_377::G2Projective;
-type CPField = ark_bw6_761::Fr;
-pub type CPCurve = ark_bw6_761::BW6_761;
-type CPFrParams = ark_bw6_761::FrParameters;
-=======
-use algebra::{bls12_377, bw6_761};
-pub type BLSCurve = bls12_377::Bls12_377;
-pub type BLSCurveG1 = bls12_377::G1Projective;
-pub type BLSCurveG2 = bls12_377::G2Projective;
-pub type BWField = bw6_761::Fr;
-pub type BWCurve = bw6_761::BW6_761;
-pub type BWFrParams = bw6_761::FrParameters;
->>>>>>> b8dfb21e
+pub type BWField = ark_bw6_761::Fr;
+pub type BWCurve = ark_bw6_761::BW6_761;
+pub type BWFrParams = ark_bw6_761::FrParameters;
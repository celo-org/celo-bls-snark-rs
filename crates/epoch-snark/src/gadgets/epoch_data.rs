use ark_bls12_377::{
    constraints::{G1Var, G2Var},
    Bls12_377, Fq as Bls12_377_Fq, Parameters as Bls12_377_Parameters,
};
<<<<<<< HEAD
use ark_bw6_761::Fr;
use ark_ec::{bls12::Bls12Parameters, PairingEngine};
use ark_ff::One;
use ark_r1cs_std::{alloc::AllocationMode, fields::fp::FpVar, prelude::*, Assignment};
use ark_relations::r1cs::{ConstraintSystemRef, SynthesisError};
use bls_crypto::{hash_to_curve::try_and_increment::COMPOSITE_HASH_TO_G1, SIG_DOMAIN};
=======
use bls_crypto::{hash_to_curve::try_and_increment_cip22::COMPOSITE_HASH_TO_G1_CIP22, SIG_DOMAIN};
>>>>>>> b8dfb21e
use bls_gadgets::{FpUtils, HashToGroupGadget};

use super::{bytes_to_fr, fr_to_bits, g2_to_bits};
use tracing::{span, trace, Level};

type FrVar = FpVar<Fr>;
type Bool = Boolean<<Bls12_377_Parameters as Bls12Parameters>::Fp>;
type U8 = UInt8<<Bls12_377_Parameters as Bls12Parameters>::Fp>;

/// An epoch block using optional types so that it can be used to instantiate the
/// trusted setup. Its non-gadget compatible equivalent is [`EpochBlock`]
///
/// [`EpochBlock`]: struct.EpochBlock.html
#[derive(Clone, Debug, Default)]
pub struct EpochData<E: PairingEngine> {
    /// The allowed non-signers for the epoch + 1
    pub maximum_non_signers: u32,
    /// The index of the initial epoch
    pub index: Option<u16>,
<<<<<<< HEAD
=======
    /// The round of the initial epoch
    pub round: Option<u8>,
>>>>>>> b8dfb21e
    /// Unpredicatble value to add entropy to the epoch data,
    pub epoch_entropy: Option<Vec<u8>>,
    /// Entropy value for the previous epoch.
    pub parent_entropy: Option<Vec<u8>>,
    /// The public keys at the epoch
    pub public_keys: Vec<Option<E::G2Projective>>,
}

/// Output type of EpochData.to_bits including bit representation and gadgets.
<<<<<<< HEAD
type EpochDataToBits = (Vec<Bool>, FrVar, FrVar, FrVar, FrVar, Vec<G2Var>);
type InnerEpochDataToBits = (
=======
type EpochDataToBits = (
    Vec<Bool>,
>>>>>>> b8dfb21e
    Vec<Bool>,
    Vec<Bool>,
    Vec<Bool>,
    FrVar,
    FrVar,
    FrVar,
    FrVar,
    Vec<G2Var>,
);

/// [`EpochData`] is constrained to a `ConstrainedEpochData` via [`EpochData.constrain`]
///
/// [`EpochData`]: struct.EpochData.html
/// [`EpochData.constrain`]: struct.EpochData.html#method.constrain
pub struct ConstrainedEpochData {
    /// The epoch's index
    pub index: FrVar,
    /// Unpredicatble value to add entropy to the epoch data,
    pub epoch_entropy: FrVar,
    /// Entropy value for the previous epoch.
    pub parent_entropy: FrVar,
    /// The new threshold needed for signatures
    pub maximum_non_signers: FrVar,
    /// The epoch's G1 Hash
    pub message_hash: G1Var,
    /// The new validators for this epoch
    pub pubkeys: Vec<G2Var>,
    /// Serialized epoch data containing the index, max non signers, parent entropy and the pubkeys array
    pub combined_first_epoch_bits: Vec<Bool>,
    /// Serialized epoch data containing the index, max non signers, current entropy, aggregated pubkey and the pubkeys array
    pub combined_last_epoch_bits: Vec<Bool>,
    /// Aux data for proving the CRH->XOF hash outside of BW6_761
    pub crh_bits: Vec<Bool>,
    /// Aux data for proving the CRH->XOF hash outside of BW6_761
    pub xof_bits: Vec<Bool>,
}

impl<E: PairingEngine> EpochData<E> {
    /// Each epoch entropy value is 128 bits.
    pub const ENTROPY_BYTES: usize = 16;

    /// Initializes an empty epoch, to be used for the setup
    pub fn empty(num_validators: usize, maximum_non_signers: usize) -> Self {
        EpochData::<E> {
            index: None,
<<<<<<< HEAD
=======
            round: None,
>>>>>>> b8dfb21e
            epoch_entropy: None,
            parent_entropy: None,
            maximum_non_signers: maximum_non_signers as u32,
            public_keys: vec![None; num_validators],
        }
    }
}

impl EpochData<Bls12_377> {
    /// Ensures that the epoch's index is equal to `previous_index + 1`. Enforces that
    /// the epoch's G1 hash is correctly calculated, and also provides auxiliary data for
    /// verifying the CRH->XOF hash outside of BW6_761.
    #[tracing::instrument(target = "r1cs")]
    pub fn constrain(
        &self,
        previous_index: &FrVar,
        generate_constraints_for_hash: bool,
    ) -> Result<ConstrainedEpochData, SynthesisError> {
        let span = span!(Level::TRACE, "EpochData");
        let _enter = span.enter();

<<<<<<< HEAD
        // TODO(#185): Add a constraint that the parent_entropy match the previous epoch's entropy.
        let (
            bits,
            extra_data_bits,
            combined_bits,
=======
        let (
            bits,
            extra_data_bits,
            combined_first_epoch_bits,
            combined_last_epoch_bits,
>>>>>>> b8dfb21e
            index,
            epoch_entropy,
            parent_entropy,
            maximum_non_signers,
            pubkeys,
<<<<<<< HEAD
        ) = self.to_bits_inner(previous_index.cs())?;
=======
        ) = self.to_bits(previous_index.cs())?;
>>>>>>> b8dfb21e
        Self::enforce_next_epoch(previous_index, &index)?;

        // Hash to G1
        let (message_hash, crh_bits, xof_bits) =
            Self::hash_bits_to_g1(&bits, &extra_data_bits, generate_constraints_for_hash)?;

        Ok(ConstrainedEpochData {
<<<<<<< HEAD
            bits: combined_bits,
=======
            combined_first_epoch_bits,
            combined_last_epoch_bits,
>>>>>>> b8dfb21e
            index,
            epoch_entropy,
            parent_entropy,
            maximum_non_signers,
            pubkeys,
            message_hash,
            crh_bits,
            xof_bits,
        })
    }

    /// Encodes the inner epoch to bits (index and non-signers encoded as LE)
    #[tracing::instrument(target = "r1cs")]
    pub fn to_bits(
        &self,
        cs: ConstraintSystemRef<Bls12_377_Fq>,
    ) -> Result<EpochDataToBits, SynthesisError> {
        let index = FpVar::new_witness(cs.clone(), || Ok(Fr::from(self.index.get()?)))?;
        let index_bits = fr_to_bits(&index, 16)?;
        let round = FpVar::new_witness(cs.clone(), || Ok(Fr::from(self.round.get()?)))?;
        let round_bits = fr_to_bits(&round, 8)?;

        let maximum_non_signers =
            FpVar::new_witness(index.cs(), || Ok(Fr::from(self.maximum_non_signers)))?;

        let maximum_non_signers_bits = fr_to_bits(&maximum_non_signers, 32)?;

<<<<<<< HEAD
        let epoch_entropy = bytes_to_fr(cs.clone(), self.epoch_entropy.as_deref())?;
        let epoch_entropy_bits = fr_to_bits(&epoch_entropy, 8 * Self::ENTROPY_BYTES)?;
        let parent_entropy = bytes_to_fr(cs, self.parent_entropy.as_deref())?;
        let parent_entropy_bits = fr_to_bits(&parent_entropy, 8 * Self::ENTROPY_BYTES)?;

        let mut epoch_bits: Vec<Bool> = [
            index_bits,
            epoch_entropy_bits,
            parent_entropy_bits,
            maximum_non_signers_bits,
        ]
        .concat();
=======
        let empty_entropy = vec![0u8; Self::ENTROPY_BYTES];
        let epoch_entropy = match &self.epoch_entropy {
            Some(v) => v,
            None => &empty_entropy,
        };
        let epoch_entropy_var = bytes_to_fr(cs.clone(), Some(&epoch_entropy))?;
        let epoch_entropy_bits = fr_to_bits(&epoch_entropy_var, 8 * Self::ENTROPY_BYTES)?;

        let parent_entropy = match &self.parent_entropy {
            Some(v) => v,
            None => &empty_entropy,
        };
        let parent_entropy_var = bytes_to_fr(cs, Some(&parent_entropy))?;
        let parent_entropy_bits = fr_to_bits(&parent_entropy_var, 8 * Self::ENTROPY_BYTES)?;

        let mut epoch_bits: Vec<Bool> =
            [epoch_entropy_bits.clone(), parent_entropy_bits.clone()].concat();

        let extra_data_bits: Vec<Bool> = [
            index_bits.clone(),
            round_bits,
            maximum_non_signers_bits.clone(),
        ]
        .concat();

        let mut first_epoch_bits: Vec<Bool> = [
            index_bits.clone(),
            parent_entropy_bits,
            maximum_non_signers_bits.clone(),
        ]
        .concat();

        let mut last_epoch_bits: Vec<Bool> =
            [index_bits, epoch_entropy_bits, maximum_non_signers_bits].concat();
>>>>>>> b8dfb21e

        let mut pubkey_vars = Vec::with_capacity(self.public_keys.len());
        for maybe_pk in self.public_keys.iter() {
            let pk_var = G2Var::new_variable_omit_prime_order_check(
                index.cs(),
                || maybe_pk.get(),
                AllocationMode::Witness,
            )?;

            // extend our epoch bits by the pubkeys
            let pk_bits = g2_to_bits(&pk_var)?;
            epoch_bits.extend_from_slice(&pk_bits);
            first_epoch_bits.extend_from_slice(&pk_bits);
            last_epoch_bits.extend_from_slice(&pk_bits);

            // save the allocated pubkeys
            pubkey_vars.push(pk_var);
        }

        Ok((
            epoch_bits,
<<<<<<< HEAD
            index,
            epoch_entropy,
            parent_entropy,
            maximum_non_signers,
            pubkey_vars,
        ))
    }

    /// Encodes the inner epoch to bits (index and non-signers encoded as LE)
    pub fn to_bits_inner(
        &self,
        cs: ConstraintSystemRef<Bls12_377_Fq>,
    ) -> Result<InnerEpochDataToBits, SynthesisError> {
        let index = FpVar::new_witness(cs.clone(), || Ok(Fr::from(self.index.get()?)))?;
        let index_bits = fr_to_bits(&index, 16)?;

        let maximum_non_signers =
            FpVar::new_witness(index.cs(), || Ok(Fr::from(self.maximum_non_signers)))?;

        let maximum_non_signers_bits = fr_to_bits(&maximum_non_signers, 32)?;

        let epoch_entropy = bytes_to_fr(cs.clone(), self.epoch_entropy.as_deref())?;
        let epoch_entropy_bits = fr_to_bits(&epoch_entropy, 8 * Self::ENTROPY_BYTES)?;
        let parent_entropy = bytes_to_fr(cs, self.parent_entropy.as_deref())?;
        let parent_entropy_bits = fr_to_bits(&parent_entropy, 8 * Self::ENTROPY_BYTES)?;

        let mut epoch_bits: Vec<Bool> =
            [epoch_entropy_bits.clone(), parent_entropy_bits.clone()].concat();

        let extra_data_bits: Vec<Bool> =
            [index_bits.clone(), maximum_non_signers_bits.clone()].concat();

        let mut combined_bits: Vec<Bool> = [
            index_bits,
            epoch_entropy_bits,
            parent_entropy_bits,
            maximum_non_signers_bits,
        ]
        .concat();

        let mut pubkey_vars = Vec::with_capacity(self.public_keys.len());
        for maybe_pk in self.public_keys.iter() {
            let pk_var = G2Var::new_variable_omit_prime_order_check(
                index.cs(),
                || maybe_pk.get(),
                AllocationMode::Witness,
            )?;

            // extend our epoch bits by the pubkeys
            let pk_bits = g2_to_bits(&pk_var)?;
            epoch_bits.extend_from_slice(&pk_bits);
            combined_bits.extend_from_slice(&pk_bits);

            // save the allocated pubkeys
            pubkey_vars.push(pk_var);
        }

        Ok((
            epoch_bits,
            extra_data_bits,
            combined_bits,
            index,
            epoch_entropy,
            parent_entropy,
=======
            extra_data_bits,
            first_epoch_bits,
            last_epoch_bits,
            index,
            epoch_entropy_var,
            parent_entropy_var,
>>>>>>> b8dfb21e
            maximum_non_signers,
            pubkey_vars,
        ))
    }

    /// Enforces that `index = previous_index + 1`
    #[tracing::instrument(target = "r1cs")]
    fn enforce_next_epoch(previous_index: &FrVar, index: &FrVar) -> Result<(), SynthesisError> {
        trace!("enforcing next epoch");
        let previous_plus_one = previous_index + Fr::one();

        let index_bit = index.is_eq_zero()?.not();

        index.conditional_enforce_equal(&previous_plus_one, &index_bit)?;
        Ok(())
    }

    /// Packs the provided bits in U8s, and calculates the hash and the counter
    /// Also returns the auxiliary CRH and XOF bits for potential compression from consumers
    #[tracing::instrument(target = "r1cs")]
    fn hash_bits_to_g1(
        epoch_bits: &[Bool],
        epoch_extra_data_bits: &[Bool],
        generate_constraints_for_hash: bool,
    ) -> Result<(G1Var, Vec<Bool>, Vec<Bool>), SynthesisError> {
        trace!("hashing epoch to g1");
        // Reverse to LE
        let mut epoch_bits = epoch_bits.to_vec();
        epoch_bits.reverse();
        let mut epoch_extra_data_bits = epoch_extra_data_bits.to_vec();
        epoch_extra_data_bits.reverse();

        let is_setup = epoch_bits.cs().is_in_setup_mode();

        // Pack them to Uint8s
        let input_bytes_var: Vec<U8> = epoch_bits
            .chunks(8)
            .map(|chunk| {
                let mut chunk = chunk.to_vec();
                if chunk.len() < 8 {
                    chunk.resize(8, Bool::constant(false));
                }
                UInt8::from_bits_le(&chunk)
            })
            .collect();
        let input_extra_data_bytes_var: Vec<U8> = epoch_extra_data_bits
            .chunks(8)
            .map(|chunk| {
                let mut chunk = chunk.to_vec();
                if chunk.len() < 8 {
                    chunk.resize(8, Bool::constant(false));
                }
                UInt8::from_bits_le(&chunk)
            })
            .collect();

        // Get the inner values
        let counter = if is_setup {
            0
        } else {
            // find the counter value for the hash
            let input_bytes = input_bytes_var
                .iter()
                .map(|b| b.value())
                .collect::<Result<Vec<_>, _>>()?;
            let input_extra_data_bytes = input_extra_data_bytes_var
                .iter()
                .map(|b| b.value())
                .collect::<Result<Vec<_>, _>>()?;

<<<<<<< HEAD
            let (_, counter) = COMPOSITE_HASH_TO_G1
=======
            let (_, counter) = COMPOSITE_HASH_TO_G1_CIP22
>>>>>>> b8dfb21e
                .hash_with_attempt_cip22(SIG_DOMAIN, &input_bytes, &input_extra_data_bytes)
                .map_err(|_| SynthesisError::Unsatisfiable)?;
            counter
        };

        let counter_var = UInt8::new_witness(epoch_bits.cs(), || Ok(counter as u8))?;
        HashToGroupGadget::enforce_hash_to_group(
            counter_var,
            &input_bytes_var,
            &input_extra_data_bytes_var,
            generate_constraints_for_hash,
        )
    }
}

#[cfg(test)]
mod tests {
    use super::*;
    use crate::epoch_block::{EpochBlock, EpochType};
    use bls_crypto::PublicKey;
    use bls_gadgets::utils::test_helpers::{
        print_unsatisfied_constraints, run_profile_constraints,
    };

    use ark_bls12_377::{Bls12_377, G2Projective as Bls12_377G2Projective};
    use ark_ff::UniformRand;
    use ark_relations::r1cs::ConstraintSystem;

    #[tracing::instrument(target = "r1cs")]
    fn test_epoch(index: u16) -> EpochData<Bls12_377> {
        let rng = &mut rand::thread_rng();
        let pubkeys = (0..10)
            .map(|_| Some(Bls12_377G2Projective::rand(rng)))
            .collect::<Vec<_>>();
        EpochData::<Bls12_377> {
            index: Some(index),
<<<<<<< HEAD
=======
            round: Some(index as u8),
>>>>>>> b8dfb21e
            epoch_entropy: Some(vec![index as u8; EpochData::<Bls12_377>::ENTROPY_BYTES]),
            parent_entropy: Some(vec![
                (index - 1) as u8;
                EpochData::<Bls12_377>::ENTROPY_BYTES
            ]),
            maximum_non_signers: 12,
            public_keys: pubkeys,
        }
    }

    #[test]
    fn test_enforce() {
        run_profile_constraints(|| {
            let epoch = test_epoch(10);
            let cs = ConstraintSystem::<Fr>::new_ref();
            let index = FrVar::new_witness(cs.clone(), || Ok(Fr::from(9u32))).unwrap();
            epoch.constrain(&index, false).unwrap();
            print_unsatisfied_constraints(cs.clone());
            assert!(cs.is_satisfied().unwrap());
        });
    }

    #[test]
    fn test_hash_epoch_to_g1() {
        run_profile_constraints(test_hash_epoch_to_g1_inner);
    }
    #[tracing::instrument(target = "r1cs")]
    fn test_hash_epoch_to_g1_inner() {
        let epoch = test_epoch(10);
        let mut pubkeys = Vec::new();
        for pk in &epoch.public_keys {
            pubkeys.push(PublicKey::from(pk.unwrap()));
        }

        // Calculate the hash from our to_bytes function
        let (epoch_bytes, extra_data_bytes) = EpochBlock::new(
            epoch.index.unwrap(),
<<<<<<< HEAD
            epoch.epoch_entropy.as_ref().map(|v| v.to_vec()),
            epoch.parent_entropy.as_ref().map(|v| v.to_vec()),
            epoch.maximum_non_signers,
            pubkeys,
        )
        .encode_inner_to_bytes()
        .unwrap();
        let (hash, _) = COMPOSITE_HASH_TO_G1
=======
            epoch.round.unwrap(),
            epoch.epoch_entropy.as_ref().map(|v| v.to_vec()),
            epoch.parent_entropy.as_ref().map(|v| v.to_vec()),
            epoch.maximum_non_signers,
            pubkeys.len(),
            pubkeys,
        )
        .encode_inner_to_bytes_cip22()
        .unwrap();
        let (hash, _) = COMPOSITE_HASH_TO_G1_CIP22
>>>>>>> b8dfb21e
            .hash_with_attempt_cip22(SIG_DOMAIN, &epoch_bytes, &extra_data_bytes)
            .unwrap();

        // compare it with the one calculated in the circuit from its bytes
        let cs = ConstraintSystem::<Fr>::new_ref();
<<<<<<< HEAD
        let (bits, extra_data_bits, _, _, _, _, _, _) = epoch.to_bits_inner(cs.clone()).unwrap();
=======
        let (bits, extra_data_bits, _, _, _, _, _, _, _) = epoch.to_bits(cs.clone()).unwrap();
>>>>>>> b8dfb21e
        let ret = EpochData::hash_bits_to_g1(&bits, &extra_data_bits, true).unwrap();
        print_unsatisfied_constraints(cs.clone());
        assert!(cs.is_satisfied().unwrap());
        assert_eq!(ret.0.value().unwrap(), hash);
    }

    #[test]
    fn enforce_next_epoch() {
        run_profile_constraints(enforce_next_epoch_inner);
    }
    #[tracing::instrument(target = "r1cs")]
    fn enforce_next_epoch_inner() {
        for (index1, index2, expected) in &[
            (0u16, 1u16, true),
            (1, 3, false),
            (3, 1, false),
            (100, 101, true),
            (1, 0, true),
            (5, 0, true),
        ] {
            let cs = ConstraintSystem::<Fr>::new_ref();
            let epoch1 = FrVar::new_witness(cs.clone(), || Ok(Fr::from(*index1))).unwrap();
            let epoch2 = FrVar::new_witness(cs.clone(), || Ok(Fr::from(*index2))).unwrap();
            EpochData::enforce_next_epoch(&epoch1, &epoch2).unwrap();
            print_unsatisfied_constraints(cs.clone());
            assert_eq!(cs.is_satisfied().unwrap(), *expected);
        }
    }

    #[test]
    fn epoch_to_bits_ok() {
        run_profile_constraints(epoch_to_bits_ok_inner);
    }
    #[tracing::instrument(target = "r1cs")]
    fn epoch_to_bits_ok_inner() {
        let epoch = test_epoch(18);
        let mut pubkeys = Vec::new();
        for pk in &epoch.public_keys {
            pubkeys.push(PublicKey::from(pk.unwrap()));
        }

        // calculate the bits from our helper function
        let first_bits = EpochBlock::new(
            epoch.index.unwrap(),
<<<<<<< HEAD
=======
            epoch.round.unwrap(),
>>>>>>> b8dfb21e
            epoch.epoch_entropy.as_ref().map(|v| v.to_vec()),
            epoch.parent_entropy.as_ref().map(|v| v.to_vec()),
            epoch.maximum_non_signers,
            pubkeys.len(),
            pubkeys.clone(),
        )
        .encode_to_bits_cip22(EpochType::First)
        .unwrap();

<<<<<<< HEAD
        // calculate wrong bits
        let bits_wrong = EpochBlock::new(
            epoch.index.unwrap(),
            epoch.epoch_entropy.as_ref().map(|v| v.to_vec()),
            epoch.parent_entropy.as_ref().map(|v| v.to_vec()),
            epoch.maximum_non_signers,
            pubkeys,
        )
        .encode_to_bits_with_aggregated_pk()
=======
        let last_bits = EpochBlock::new(
            epoch.index.unwrap(),
            epoch.round.unwrap(),
            epoch.epoch_entropy.as_ref().map(|v| v.to_vec()),
            epoch.parent_entropy.as_ref().map(|v| v.to_vec()),
            epoch.maximum_non_signers,
            pubkeys.len(),
            pubkeys,
        )
        .encode_last_epoch_to_bits_with_aggregated_pk_cip22()
>>>>>>> b8dfb21e
        .unwrap();

        // calculate the bits from the epoch
        let cs = ConstraintSystem::<Fr>::new_ref();
        let ret = epoch.to_bits(cs).unwrap();

        // compare with the result
        let bits_inner = ret.2.iter().map(|x| x.value().unwrap()).collect::<Vec<_>>();
        assert_eq!(bits_inner, first_bits);
        assert_ne!(bits_inner, last_bits);
        let bits_inner = ret.3.iter().map(|x| x.value().unwrap()).collect::<Vec<_>>();
        assert_eq!(bits_inner, last_bits[..bits_inner.len()].to_vec());
    }
}<|MERGE_RESOLUTION|>--- conflicted
+++ resolved
@@ -2,16 +2,12 @@
     constraints::{G1Var, G2Var},
     Bls12_377, Fq as Bls12_377_Fq, Parameters as Bls12_377_Parameters,
 };
-<<<<<<< HEAD
 use ark_bw6_761::Fr;
 use ark_ec::{bls12::Bls12Parameters, PairingEngine};
 use ark_ff::One;
 use ark_r1cs_std::{alloc::AllocationMode, fields::fp::FpVar, prelude::*, Assignment};
 use ark_relations::r1cs::{ConstraintSystemRef, SynthesisError};
-use bls_crypto::{hash_to_curve::try_and_increment::COMPOSITE_HASH_TO_G1, SIG_DOMAIN};
-=======
 use bls_crypto::{hash_to_curve::try_and_increment_cip22::COMPOSITE_HASH_TO_G1_CIP22, SIG_DOMAIN};
->>>>>>> b8dfb21e
 use bls_gadgets::{FpUtils, HashToGroupGadget};
 
 use super::{bytes_to_fr, fr_to_bits, g2_to_bits};
@@ -31,11 +27,8 @@
     pub maximum_non_signers: u32,
     /// The index of the initial epoch
     pub index: Option<u16>,
-<<<<<<< HEAD
-=======
     /// The round of the initial epoch
     pub round: Option<u8>,
->>>>>>> b8dfb21e
     /// Unpredicatble value to add entropy to the epoch data,
     pub epoch_entropy: Option<Vec<u8>>,
     /// Entropy value for the previous epoch.
@@ -45,13 +38,8 @@
 }
 
 /// Output type of EpochData.to_bits including bit representation and gadgets.
-<<<<<<< HEAD
-type EpochDataToBits = (Vec<Bool>, FrVar, FrVar, FrVar, FrVar, Vec<G2Var>);
-type InnerEpochDataToBits = (
-=======
 type EpochDataToBits = (
     Vec<Bool>,
->>>>>>> b8dfb21e
     Vec<Bool>,
     Vec<Bool>,
     Vec<Bool>,
@@ -97,10 +85,7 @@
     pub fn empty(num_validators: usize, maximum_non_signers: usize) -> Self {
         EpochData::<E> {
             index: None,
-<<<<<<< HEAD
-=======
             round: None,
->>>>>>> b8dfb21e
             epoch_entropy: None,
             parent_entropy: None,
             maximum_non_signers: maximum_non_signers as u32,
@@ -122,29 +107,17 @@
         let span = span!(Level::TRACE, "EpochData");
         let _enter = span.enter();
 
-<<<<<<< HEAD
-        // TODO(#185): Add a constraint that the parent_entropy match the previous epoch's entropy.
-        let (
-            bits,
-            extra_data_bits,
-            combined_bits,
-=======
         let (
             bits,
             extra_data_bits,
             combined_first_epoch_bits,
             combined_last_epoch_bits,
->>>>>>> b8dfb21e
             index,
             epoch_entropy,
             parent_entropy,
             maximum_non_signers,
             pubkeys,
-<<<<<<< HEAD
-        ) = self.to_bits_inner(previous_index.cs())?;
-=======
         ) = self.to_bits(previous_index.cs())?;
->>>>>>> b8dfb21e
         Self::enforce_next_epoch(previous_index, &index)?;
 
         // Hash to G1
@@ -152,12 +125,8 @@
             Self::hash_bits_to_g1(&bits, &extra_data_bits, generate_constraints_for_hash)?;
 
         Ok(ConstrainedEpochData {
-<<<<<<< HEAD
-            bits: combined_bits,
-=======
             combined_first_epoch_bits,
             combined_last_epoch_bits,
->>>>>>> b8dfb21e
             index,
             epoch_entropy,
             parent_entropy,
@@ -185,20 +154,6 @@
 
         let maximum_non_signers_bits = fr_to_bits(&maximum_non_signers, 32)?;
 
-<<<<<<< HEAD
-        let epoch_entropy = bytes_to_fr(cs.clone(), self.epoch_entropy.as_deref())?;
-        let epoch_entropy_bits = fr_to_bits(&epoch_entropy, 8 * Self::ENTROPY_BYTES)?;
-        let parent_entropy = bytes_to_fr(cs, self.parent_entropy.as_deref())?;
-        let parent_entropy_bits = fr_to_bits(&parent_entropy, 8 * Self::ENTROPY_BYTES)?;
-
-        let mut epoch_bits: Vec<Bool> = [
-            index_bits,
-            epoch_entropy_bits,
-            parent_entropy_bits,
-            maximum_non_signers_bits,
-        ]
-        .concat();
-=======
         let empty_entropy = vec![0u8; Self::ENTROPY_BYTES];
         let epoch_entropy = match &self.epoch_entropy {
             Some(v) => v,
@@ -233,7 +188,6 @@
 
         let mut last_epoch_bits: Vec<Bool> =
             [index_bits, epoch_entropy_bits, maximum_non_signers_bits].concat();
->>>>>>> b8dfb21e
 
         let mut pubkey_vars = Vec::with_capacity(self.public_keys.len());
         for maybe_pk in self.public_keys.iter() {
@@ -255,79 +209,12 @@
 
         Ok((
             epoch_bits,
-<<<<<<< HEAD
-            index,
-            epoch_entropy,
-            parent_entropy,
-            maximum_non_signers,
-            pubkey_vars,
-        ))
-    }
-
-    /// Encodes the inner epoch to bits (index and non-signers encoded as LE)
-    pub fn to_bits_inner(
-        &self,
-        cs: ConstraintSystemRef<Bls12_377_Fq>,
-    ) -> Result<InnerEpochDataToBits, SynthesisError> {
-        let index = FpVar::new_witness(cs.clone(), || Ok(Fr::from(self.index.get()?)))?;
-        let index_bits = fr_to_bits(&index, 16)?;
-
-        let maximum_non_signers =
-            FpVar::new_witness(index.cs(), || Ok(Fr::from(self.maximum_non_signers)))?;
-
-        let maximum_non_signers_bits = fr_to_bits(&maximum_non_signers, 32)?;
-
-        let epoch_entropy = bytes_to_fr(cs.clone(), self.epoch_entropy.as_deref())?;
-        let epoch_entropy_bits = fr_to_bits(&epoch_entropy, 8 * Self::ENTROPY_BYTES)?;
-        let parent_entropy = bytes_to_fr(cs, self.parent_entropy.as_deref())?;
-        let parent_entropy_bits = fr_to_bits(&parent_entropy, 8 * Self::ENTROPY_BYTES)?;
-
-        let mut epoch_bits: Vec<Bool> =
-            [epoch_entropy_bits.clone(), parent_entropy_bits.clone()].concat();
-
-        let extra_data_bits: Vec<Bool> =
-            [index_bits.clone(), maximum_non_signers_bits.clone()].concat();
-
-        let mut combined_bits: Vec<Bool> = [
-            index_bits,
-            epoch_entropy_bits,
-            parent_entropy_bits,
-            maximum_non_signers_bits,
-        ]
-        .concat();
-
-        let mut pubkey_vars = Vec::with_capacity(self.public_keys.len());
-        for maybe_pk in self.public_keys.iter() {
-            let pk_var = G2Var::new_variable_omit_prime_order_check(
-                index.cs(),
-                || maybe_pk.get(),
-                AllocationMode::Witness,
-            )?;
-
-            // extend our epoch bits by the pubkeys
-            let pk_bits = g2_to_bits(&pk_var)?;
-            epoch_bits.extend_from_slice(&pk_bits);
-            combined_bits.extend_from_slice(&pk_bits);
-
-            // save the allocated pubkeys
-            pubkey_vars.push(pk_var);
-        }
-
-        Ok((
-            epoch_bits,
-            extra_data_bits,
-            combined_bits,
-            index,
-            epoch_entropy,
-            parent_entropy,
-=======
             extra_data_bits,
             first_epoch_bits,
             last_epoch_bits,
             index,
             epoch_entropy_var,
             parent_entropy_var,
->>>>>>> b8dfb21e
             maximum_non_signers,
             pubkey_vars,
         ))
@@ -398,11 +285,7 @@
                 .map(|b| b.value())
                 .collect::<Result<Vec<_>, _>>()?;
 
-<<<<<<< HEAD
-            let (_, counter) = COMPOSITE_HASH_TO_G1
-=======
             let (_, counter) = COMPOSITE_HASH_TO_G1_CIP22
->>>>>>> b8dfb21e
                 .hash_with_attempt_cip22(SIG_DOMAIN, &input_bytes, &input_extra_data_bytes)
                 .map_err(|_| SynthesisError::Unsatisfiable)?;
             counter
@@ -439,10 +322,7 @@
             .collect::<Vec<_>>();
         EpochData::<Bls12_377> {
             index: Some(index),
-<<<<<<< HEAD
-=======
             round: Some(index as u8),
->>>>>>> b8dfb21e
             epoch_entropy: Some(vec![index as u8; EpochData::<Bls12_377>::ENTROPY_BYTES]),
             parent_entropy: Some(vec![
                 (index - 1) as u8;
@@ -480,16 +360,6 @@
         // Calculate the hash from our to_bytes function
         let (epoch_bytes, extra_data_bytes) = EpochBlock::new(
             epoch.index.unwrap(),
-<<<<<<< HEAD
-            epoch.epoch_entropy.as_ref().map(|v| v.to_vec()),
-            epoch.parent_entropy.as_ref().map(|v| v.to_vec()),
-            epoch.maximum_non_signers,
-            pubkeys,
-        )
-        .encode_inner_to_bytes()
-        .unwrap();
-        let (hash, _) = COMPOSITE_HASH_TO_G1
-=======
             epoch.round.unwrap(),
             epoch.epoch_entropy.as_ref().map(|v| v.to_vec()),
             epoch.parent_entropy.as_ref().map(|v| v.to_vec()),
@@ -500,17 +370,12 @@
         .encode_inner_to_bytes_cip22()
         .unwrap();
         let (hash, _) = COMPOSITE_HASH_TO_G1_CIP22
->>>>>>> b8dfb21e
             .hash_with_attempt_cip22(SIG_DOMAIN, &epoch_bytes, &extra_data_bytes)
             .unwrap();
 
         // compare it with the one calculated in the circuit from its bytes
         let cs = ConstraintSystem::<Fr>::new_ref();
-<<<<<<< HEAD
-        let (bits, extra_data_bits, _, _, _, _, _, _) = epoch.to_bits_inner(cs.clone()).unwrap();
-=======
         let (bits, extra_data_bits, _, _, _, _, _, _, _) = epoch.to_bits(cs.clone()).unwrap();
->>>>>>> b8dfb21e
         let ret = EpochData::hash_bits_to_g1(&bits, &extra_data_bits, true).unwrap();
         print_unsatisfied_constraints(cs.clone());
         assert!(cs.is_satisfied().unwrap());
@@ -555,10 +420,7 @@
         // calculate the bits from our helper function
         let first_bits = EpochBlock::new(
             epoch.index.unwrap(),
-<<<<<<< HEAD
-=======
             epoch.round.unwrap(),
->>>>>>> b8dfb21e
             epoch.epoch_entropy.as_ref().map(|v| v.to_vec()),
             epoch.parent_entropy.as_ref().map(|v| v.to_vec()),
             epoch.maximum_non_signers,
@@ -568,17 +430,6 @@
         .encode_to_bits_cip22(EpochType::First)
         .unwrap();
 
-<<<<<<< HEAD
-        // calculate wrong bits
-        let bits_wrong = EpochBlock::new(
-            epoch.index.unwrap(),
-            epoch.epoch_entropy.as_ref().map(|v| v.to_vec()),
-            epoch.parent_entropy.as_ref().map(|v| v.to_vec()),
-            epoch.maximum_non_signers,
-            pubkeys,
-        )
-        .encode_to_bits_with_aggregated_pk()
-=======
         let last_bits = EpochBlock::new(
             epoch.index.unwrap(),
             epoch.round.unwrap(),
@@ -589,7 +440,6 @@
             pubkeys,
         )
         .encode_last_epoch_to_bits_with_aggregated_pk_cip22()
->>>>>>> b8dfb21e
         .unwrap();
 
         // calculate the bits from the epoch

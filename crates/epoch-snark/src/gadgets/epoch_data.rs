--- conflicted
+++ resolved
@@ -5,11 +5,7 @@
     One, PairingEngine,
 };
 use bls_crypto::{hash_to_curve::try_and_increment::COMPOSITE_HASH_TO_G1, SIG_DOMAIN};
-<<<<<<< HEAD
-use bls_gadgets::{utils::is_setup, FpUtils, HashToGroupGadget};
-=======
 use bls_gadgets::{FpUtils, HashToGroupGadget};
->>>>>>> 5c99b336
 use r1cs_core::{ConstraintSystemRef, SynthesisError};
 use r1cs_std::{
     alloc::AllocationMode,
@@ -19,11 +15,7 @@
     Assignment,
 };
 
-<<<<<<< HEAD
 use super::{bytes_to_fr, fr_to_bits, g2_to_bits};
-=======
-use super::{fr_to_bits, g2_to_bits};
->>>>>>> 5c99b336
 use tracing::{span, trace, Level};
 
 type FrVar = FpVar<Fr>;
@@ -58,13 +50,10 @@
 pub struct ConstrainedEpochData {
     /// The epoch's index
     pub index: FrVar,
-<<<<<<< HEAD
     /// Unpredicatble value to add entropy to the epoch data,
     pub epoch_entropy: FrVar,
     /// Entropy value for the previous epoch.
     pub parent_entropy: FrVar,
-=======
->>>>>>> 5c99b336
     /// The new threshold needed for signatures
     pub maximum_non_signers: FrVar,
     /// The epoch's G1 Hash
@@ -106,14 +95,10 @@
     ) -> Result<ConstrainedEpochData, SynthesisError> {
         let span = span!(Level::TRACE, "EpochData");
         let _enter = span.enter();
-<<<<<<< HEAD
 
         // TODO(#185): Add a constraint that the parent_entropy match the previous epoch's entropy.
         let (bits, index, epoch_entropy, parent_entropy, maximum_non_signers, pubkeys) =
             self.to_bits(previous_index.cs())?;
-=======
-        let (bits, index, maximum_non_signers, pubkeys) = self.to_bits(previous_index.cs())?;
->>>>>>> 5c99b336
         Self::enforce_next_epoch(previous_index, &index)?;
 
         // Hash to G1
@@ -137,13 +122,8 @@
     pub fn to_bits(
         &self,
         cs: ConstraintSystemRef<Bls12_377_Fq>,
-<<<<<<< HEAD
     ) -> Result<EpochDataToBits, SynthesisError> {
         let index = FpVar::new_witness(cs.clone(), || Ok(Fr::from(self.index.get()?)))?;
-=======
-    ) -> Result<(Vec<Bool>, FrVar, FrVar, Vec<G2Var>), SynthesisError> {
-        let index = FpVar::new_witness(cs, || Ok(Fr::from(self.index.get()?)))?;
->>>>>>> 5c99b336
         let index_bits = fr_to_bits(&index, 16)?;
 
         let maximum_non_signers =
@@ -151,7 +131,6 @@
 
         let maximum_non_signers_bits = fr_to_bits(&maximum_non_signers, 32)?;
 
-<<<<<<< HEAD
         let epoch_entropy = bytes_to_fr(cs.clone(), self.epoch_entropy.as_deref())?;
         let epoch_entropy_bits = fr_to_bits(&epoch_entropy, 8 * Self::ENTROPY_BYTES)?;
         let parent_entropy = bytes_to_fr(cs, self.parent_entropy.as_deref())?;
@@ -166,13 +145,7 @@
         .concat();
 
         let mut pubkey_vars = Vec::with_capacity(self.public_keys.len());
-        for (_j, maybe_pk) in self.public_keys.iter().enumerate() {
-=======
-        let mut epoch_bits: Vec<Bool> = [index_bits, maximum_non_signers_bits].concat();
-
-        let mut pubkey_vars = Vec::with_capacity(self.public_keys.len());
         for maybe_pk in self.public_keys.iter() {
->>>>>>> 5c99b336
             let pk_var = G2Var::new_variable_omit_prime_order_check(
                 index.cs(),
                 || maybe_pk.get(),

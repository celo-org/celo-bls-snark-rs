use algebra::{FpParameters, PrimeField};
use algebra_core::biginteger::BigInteger;
<<<<<<< HEAD
use bls_gadgets::utils::is_setup;
=======
>>>>>>> 5c99b336
use r1cs_core::SynthesisError;
use r1cs_std::{fields::fp::FpVar, prelude::*, Assignment};
use tracing::{span, trace, Level};

/// Gadget which packs and unpacks boolean constraints in field elements for efficiency
pub struct MultipackGadget;

impl MultipackGadget {
    /// Packs the provided boolean constraints to a vector of field element gadgets of
    /// `element_size` each. If `should_alloc_input` is set to true, then the allocations
    /// will be made as public inputs.
    pub fn pack<F: PrimeField, Fp: FpParameters>(
        bits: &[Boolean<F>],
        element_size: usize,
        should_alloc_input: bool,
    ) -> Result<Vec<FpVar<F>>, SynthesisError> {
        let span = span!(Level::TRACE, "multipack_gadget");
        let _enter = span.enter();
        let mut packed = vec![];
        let fp_chunks = bits.chunks(element_size);
        for (i, chunk) in fp_chunks.enumerate() {
            trace!(iteration = i);
            let alloc = if should_alloc_input {
                FpVar::<F>::new_input
            } else {
                FpVar::<F>::new_witness
            };
            let fp = alloc(bits.cs(), || {
<<<<<<< HEAD
                if is_setup(&chunk) {
=======
                if chunk.cs().is_in_setup_mode() {
>>>>>>> 5c99b336
                    return Err(SynthesisError::AssignmentMissing);
                }
                let fp_val = F::BigInt::from_bits(
                    &chunk
                        .iter()
                        .map(|x| x.value())
                        .collect::<Result<Vec<bool>, _>>()?,
                );
                Ok(F::from_repr(fp_val).get()?)
            })?;
            let mut fp_bits = fp.to_bits_le()?;
            fp_bits.reverse();
            let chunk_len = chunk.len();
            for j in 0..chunk_len {
                fp_bits[Fp::MODULUS_BITS as usize - chunk_len + j].enforce_equal(&chunk[j])?;
            }

            packed.push(fp);
        }
        Ok(packed)
    }

    /*    /// Unpacks the provided field element gadget to a vector of boolean constraints
    #[allow(unused)]
    pub fn unpack(
        packed: &[Fp],
        target_bits: usize,
        source_capacity: usize,
    ) -> Result<Vec<Bool>, SynthesisError> {
        let bits_vecs = packed
            .iter()
            .enumerate()
            .map(|(i, x)| x.to_bits_le())
            .collect::<Result<Vec<_>, _>>()?;
        let mut bits = vec![];
        let mut chunk = 0;
        let mut current_index = 0;
        while current_index < target_bits {
            let diff = if (target_bits - current_index) < source_capacity as usize {
                target_bits - current_index
            } else {
                source_capacity as usize
            };
            bits.extend_from_slice(
                &bits_vecs[chunk][<FqParameters as FpParameters>::MODULUS_BITS as usize - diff..],
            );
            current_index += diff;
            chunk += 1;
        }
        Ok(bits)
    }*/
}<|MERGE_RESOLUTION|>--- conflicted
+++ resolved
@@ -1,9 +1,5 @@
 use algebra::{FpParameters, PrimeField};
 use algebra_core::biginteger::BigInteger;
-<<<<<<< HEAD
-use bls_gadgets::utils::is_setup;
-=======
->>>>>>> 5c99b336
 use r1cs_core::SynthesisError;
 use r1cs_std::{fields::fp::FpVar, prelude::*, Assignment};
 use tracing::{span, trace, Level};
@@ -32,11 +28,7 @@
                 FpVar::<F>::new_witness
             };
             let fp = alloc(bits.cs(), || {
-<<<<<<< HEAD
-                if is_setup(&chunk) {
-=======
                 if chunk.cs().is_in_setup_mode() {
->>>>>>> 5c99b336
                     return Err(SynthesisError::AssignmentMissing);
                 }
                 let fp_val = F::BigInt::from_bits(

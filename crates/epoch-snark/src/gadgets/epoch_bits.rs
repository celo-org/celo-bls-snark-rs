--- conflicted
+++ resolved
@@ -150,14 +150,10 @@
 mod tests {
     use super::*;
     use crate::{epoch_block::hash_to_bits, gadgets::pack};
-<<<<<<< HEAD
-    use bls_gadgets::utils::{bytes_le_to_bits_be, test_helpers::print_unsatisfied_constraints};
-=======
     use bls_gadgets::utils::{
         bytes_le_to_bits_be,
         test_helpers::{print_unsatisfied_constraints, run_profile_constraints},
     };
->>>>>>> b8dfb21e
 
     use ark_relations::r1cs::ConstraintSystem;
     use rand::RngCore;

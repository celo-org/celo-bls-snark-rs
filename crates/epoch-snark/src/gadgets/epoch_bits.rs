use algebra::{
    bls12_377::{
        Bls12_377, Fr as BlsFr, FrParameters as BlsFrParameters, Parameters as Bls12_377_Parameters,
    },
    bw6_761::{Fr, FrParameters},
    curves::bls12::Bls12Parameters,
    FpParameters,
};

// Groth16 Specific imports
use crypto_primitives::{
    nizk::{
        constraints::NIZKVerifierGadget,
        groth16::{
            constraints::{Groth16VerifierGadget, ProofVar, VerifyingKeyVar},
            Groth16,
        },
    },
    prf::blake2s::{constraints::evaluate_blake2s_with_parameters, Blake2sWithParameterBlock},
};
use r1cs_core::{ConstraintSystemRef, SynthesisError};
use r1cs_std::{bls12_377::PairingVar, fields::fp::FpVar, prelude::*};

type FrVar = FpVar<Fr>;
type Bool = Boolean<<Bls12_377_Parameters as Bls12Parameters>::Fp>;

use crate::gadgets::{HashToBits, HashToBitsHelper, MultipackGadget};
use bls_crypto::OUT_DOMAIN;

/// Contains the first and last epoch's bits, along with auxiliary CRH and XOF bits
/// which are used for verifying the CRH -> XOF hash calculation
pub struct EpochBits {
    /// The first epoch's bits
    pub first_epoch_bits: Vec<Bool>,
    /// The last epoch's bits
    pub last_epoch_bits: Vec<Bool>,
    /// The CRH bits for all intermediate state transitions
    pub crh_bits: Vec<Bool>,
    /// The XOF bits for all intermediate state transitions
    pub xof_bits: Vec<Bool>,
}

impl EpochBits {
    /// Verify that the intermediate proofs are computed correctly and that the edges are correctly calculated
    pub fn verify(
        &self,
        helper: Option<HashToBitsHelper<Bls12_377>>,
        cs: ConstraintSystemRef<<Bls12_377_Parameters as Bls12Parameters>::Fp>,
    ) -> Result<(), SynthesisError> {
        // Only verify the proof if it was provided
        if let Some(helper) = helper {
            self.verify_proof(&helper, cs)?;
        }
        self.verify_edges()?;
        Ok(())
    }

    fn verify_edges(&self) -> Result<Vec<FrVar>, SynthesisError> {
        // Verify the edges
        let mut xof_bits = vec![];
        let first_and_last_bits = [self.first_epoch_bits.clone(), self.last_epoch_bits.clone()];
<<<<<<< HEAD
        for (_i, bits) in first_and_last_bits.iter().enumerate() {
=======
        for bits in first_and_last_bits.iter() {
>>>>>>> 5c99b336
            let mut message = bits.to_owned();
            message.reverse();
            let message_rounded_len = 8 * ((message.len() + 7) / 8);
            message.resize(message_rounded_len, Bool::constant(false));

            let mut personalization = [0; 8];
            personalization.copy_from_slice(OUT_DOMAIN);

            let blake2s_parameters = Blake2sWithParameterBlock {
                digest_length: 32,
                key_length: 0,
                fan_out: 1,
                depth: 1,
                leaf_length: 0,
                node_offset: 0,
                xof_digest_length: 0,
                node_depth: 0,
                inner_length: 0,
                salt: [0; 8],
                personalization,
            };
            let xof_result =
                evaluate_blake2s_with_parameters(&message, &blake2s_parameters.parameters())?;
            let xof_bits_i = xof_result
                .into_iter()
                .map(|n| n.to_bits_le())
                .flatten()
                .collect::<Vec<Bool>>();
            xof_bits.extend_from_slice(&xof_bits_i);
        }

        // Make the edges public inputs
        // packed over BW6_761 Fr.
        let packed = MultipackGadget::pack::<_, FrParameters>(
            &xof_bits,
            FrParameters::CAPACITY as usize,
            true,
        )?;

        Ok(packed)
    }

    /// Ensure that the intermediate BH and Blake2 hashes match
    fn verify_proof(
        &self,
        helper: &HashToBitsHelper<Bls12_377>,
        cs: ConstraintSystemRef<<Bls12_377_Parameters as Bls12Parameters>::Fp>,
    ) -> Result<(), SynthesisError> {
        // Verify the proof
        let proof = ProofVar::<_, PairingVar>::new_witness(cs, || Ok(helper.proof.clone()))?;

        // Allocate the VK
        let verifying_key = VerifyingKeyVar::<_, PairingVar>::new_constant(
            proof.a.cs(),
            helper.verifying_key.clone(),
        )?;

        // The public inputs are the CRH and XOF bits split in `Fr::CAPACITY` chunks
        // encoded in LE
        let packed_crh_bits = le_chunks(&self.crh_bits, BlsFrParameters::CAPACITY);
        let packed_xof_bits = le_chunks(&self.xof_bits, BlsFrParameters::CAPACITY);

        let public_inputs: Vec<Vec<Bool>> = [packed_crh_bits, packed_xof_bits].concat();

        let _ = <Groth16VerifierGadget<_, PairingVar> as NIZKVerifierGadget<
            Groth16<Bls12_377, HashToBits, BlsFr>,
            Fr,
        >>::verify(&verifying_key, public_inputs.iter(), &proof)?;

        Ok(())
    }
}

fn le_chunks(iter: &[Bool], chunk_size: u32) -> Vec<Vec<Bool>> {
    iter.chunks(chunk_size as usize)
        .map(|b| {
            let mut b = b.to_vec();
            b.reverse();
            b
        })
        .collect::<Vec<_>>()
}

#[cfg(test)]
mod tests {
    use super::*;
    use crate::{epoch_block::hash_to_bits, gadgets::pack};
    use bls_gadgets::utils::{bytes_to_bits, test_helpers::print_unsatisfied_constraints};

    use r1cs_core::ConstraintSystem;
    use rand::RngCore;

    #[test]
    fn correct_blake2_hash() {
        let rng = &mut rand::thread_rng();
        let mut first_bytes = vec![0; 32];
        rng.fill_bytes(&mut first_bytes);
        let mut last_bytes = vec![0; 32];
        rng.fill_bytes(&mut last_bytes);

        let both_blake_bits = [first_bytes.clone(), last_bytes.clone()]
            .iter()
            .map(|b| hash_to_bits(b))
            .flatten()
            .collect::<Vec<bool>>();

        let cs = ConstraintSystem::<Fr>::new_ref();
        // encode each epoch's bytes to LE and pass them to the constraint system
        let first_epoch_bits = bytes_to_bits(&first_bytes, 256);
        let last_epoch_bits = bytes_to_bits(&last_bytes, 256);
        let bits = EpochBits {
            crh_bits: vec![],
            xof_bits: vec![],
            first_epoch_bits: first_epoch_bits
                .iter()
<<<<<<< HEAD
                .map(|b| Boolean::new_witness(cs.clone(), || Ok(*b)))
=======
                .map(|b| Boolean::new_input(cs.clone(), || Ok(*b)))
>>>>>>> 5c99b336
                .collect::<Result<Vec<_>, _>>()
                .unwrap(),
            last_epoch_bits: last_epoch_bits
                .iter()
<<<<<<< HEAD
                .map(|b| Boolean::new_witness(cs.clone(), || Ok(*b)))
=======
                .map(|b| Boolean::new_input(cs.clone(), || Ok(*b)))
>>>>>>> 5c99b336
                .collect::<Result<Vec<_>, _>>()
                .unwrap(),
        };

        let packed = bits.verify_edges().unwrap();

        print_unsatisfied_constraints(cs.clone());
        assert!(cs.is_satisfied().unwrap());

        // get the inner packed value
        let inner = packed
            .into_iter()
            .map(|i| i.value().unwrap())
            .collect::<Vec<_>>();
        // pack our bits to Fr as well, and see if they match
        let public_inputs = pack::<Fr, FrParameters>(&both_blake_bits).unwrap();
        assert_eq!(inner, public_inputs);
    }
}<|MERGE_RESOLUTION|>--- conflicted
+++ resolved
@@ -59,11 +59,7 @@
         // Verify the edges
         let mut xof_bits = vec![];
         let first_and_last_bits = [self.first_epoch_bits.clone(), self.last_epoch_bits.clone()];
-<<<<<<< HEAD
-        for (_i, bits) in first_and_last_bits.iter().enumerate() {
-=======
         for bits in first_and_last_bits.iter() {
->>>>>>> 5c99b336
             let mut message = bits.to_owned();
             message.reverse();
             let message_rounded_len = 8 * ((message.len() + 7) / 8);
@@ -179,20 +175,12 @@
             xof_bits: vec![],
             first_epoch_bits: first_epoch_bits
                 .iter()
-<<<<<<< HEAD
-                .map(|b| Boolean::new_witness(cs.clone(), || Ok(*b)))
-=======
                 .map(|b| Boolean::new_input(cs.clone(), || Ok(*b)))
->>>>>>> 5c99b336
                 .collect::<Result<Vec<_>, _>>()
                 .unwrap(),
             last_epoch_bits: last_epoch_bits
                 .iter()
-<<<<<<< HEAD
-                .map(|b| Boolean::new_witness(cs.clone(), || Ok(*b)))
-=======
                 .map(|b| Boolean::new_input(cs.clone(), || Ok(*b)))
->>>>>>> 5c99b336
                 .collect::<Result<Vec<_>, _>>()
                 .unwrap(),
         };

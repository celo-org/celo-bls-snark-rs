--- conflicted
+++ resolved
@@ -54,16 +54,6 @@
         // Calculate the hash from our to_bytes function
         let (epoch_bytes, extra_data) = EpochBlock::new(
             epoch.index.unwrap(),
-<<<<<<< HEAD
-            epoch.epoch_entropy.as_ref().map(|v| v.to_vec()),
-            epoch.parent_entropy.as_ref().map(|v| v.to_vec()),
-            epoch.maximum_non_signers,
-            pubkeys,
-        )
-        .encode_inner_to_bytes()
-        .unwrap();
-        let (hash, _) = COMPOSITE_HASH_TO_G1
-=======
             epoch.round.unwrap(),
             epoch.epoch_entropy.as_ref().map(|v| v.to_vec()),
             epoch.parent_entropy.as_ref().map(|v| v.to_vec()),
@@ -74,7 +64,6 @@
         .encode_inner_to_bytes_cip22()
         .unwrap();
         let (hash, _) = COMPOSITE_HASH_TO_G1_CIP22
->>>>>>> b8dfb21e
             .hash_with_attempt_cip22(SIG_DOMAIN, &epoch_bytes, &extra_data)
             .unwrap();
 
@@ -93,10 +82,7 @@
         .collect::<Result<Vec<_>, _>>()
 }
 
-<<<<<<< HEAD
-=======
 /// Returns a constrained field element given a list of bytes in little endian order
->>>>>>> b8dfb21e
 fn bytes_to_fr(cs: ConstraintSystemRef<Fr>, bytes: Option<&[u8]>) -> Result<FrVar, SynthesisError> {
     FrVar::new_witness(cs, || {
         let bits = bytes_le_to_bits_be(bytes.get()?, 64 * <Fr as PrimeField>::BigInt::NUM_LIMBS);
@@ -105,10 +91,7 @@
 }
 
 /// Returns the bit representation of the Fr element in *little-endian* ordering.
-<<<<<<< HEAD
-=======
 #[tracing::instrument(target = "r1cs")]
->>>>>>> b8dfb21e
 fn fr_to_bits(input: &FrVar, length: usize) -> Result<Vec<Bool>, SynthesisError> {
     let input = input.to_bits_le()?;
     let result = input[0..length].to_vec();

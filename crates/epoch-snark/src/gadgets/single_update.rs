--- conflicted
+++ resolved
@@ -1,32 +1,15 @@
-<<<<<<< HEAD
 use ark_bls12_377::{
     constraints::{G1Var, G2Var, PairingVar},
     Bls12_377, Parameters as Bls12_377_Parameters,
-=======
-use algebra::{
-    bls12_377::{Bls12_377, Parameters as Bls12_377_Parameters},
-    bw6_761::Fr,
-    curves::bls12::Bls12Parameters,
-    PairingEngine,
-};
-use r1cs_core::SynthesisError;
-use r1cs_std::{
-    bls12_377::{G1Var, G2Var, PairingVar},
-    boolean::Boolean,
-    eq::EqGadget,
-    fields::fp::FpVar,
-    R1CSVar,
->>>>>>> b8dfb21e
 };
 use ark_bw6_761::Fr;
 use ark_ec::{bls12::Bls12Parameters, PairingEngine};
-use ark_r1cs_std::{boolean::Boolean, fields::fp::FpVar, R1CSVar};
+use ark_r1cs_std::{boolean::Boolean, eq::EqGadget, fields::fp::FpVar, groups::CurveVar, R1CSVar};
 use ark_relations::r1cs::SynthesisError;
 
 use super::{constrain_bool, EpochData};
 use crate::EpochBlock;
 use bls_gadgets::{BlsVerifyGadget, FpUtils};
-use r1cs_std::groups::CurveVar;
 use tracing::{span, Level};
 
 // Instantiate the BLS Verification gadget
@@ -107,6 +90,7 @@
         let _enter = span.enter();
         // the number of validators across all epochs must be consistent
         assert_eq!(num_validators as usize, self.epoch_data.public_keys.len());
+
         // Get the constrained epoch data
         let epoch_data = self
             .epoch_data
@@ -125,6 +109,7 @@
         // convert the bitmap to constraints
         let signed_bitmap = constrain_bool(&self.signed_bitmap, previous_epoch_index.cs())?;
 
+        // convert the bitmap to constraints
         // Verify that the bitmap is consistent with the pubkeys read from the
         // previous epoch and prepare the message hash and the aggregate pk
         let (message_hash, aggregated_public_key) = BlsGadget::enforce_bitmap(
@@ -170,14 +155,9 @@
     ) -> SingleUpdate<E> {
         let epoch_data = EpochData::<E> {
             index: Some(index),
-<<<<<<< HEAD
-            epoch_entropy: Some(vec![(index + 1) as u8; EpochData::<E>::ENTROPY_BYTES]),
-            parent_entropy: Some(vec![index as u8; EpochData::<E>::ENTROPY_BYTES]),
-=======
             round: Some(round),
             epoch_entropy,
             parent_entropy,
->>>>>>> b8dfb21e
             maximum_non_signers,
             public_keys: to_option_iter(public_keys),
         };
@@ -196,14 +176,9 @@
             .collect::<Vec<_>>();
         let epoch_data = EpochData::<E> {
             index: Some(0),
-<<<<<<< HEAD
-            epoch_entropy: Some(vec![0u8; EpochData::<E>::ENTROPY_BYTES]),
-            parent_entropy: Some(vec![0u8; EpochData::<E>::ENTROPY_BYTES]),
-=======
             round: Some(0),
             epoch_entropy: Some(vec![0u8; 8 * EpochData::<E>::ENTROPY_BYTES]),
             parent_entropy: Some(vec![0u8; 8 * EpochData::<E>::ENTROPY_BYTES]),
->>>>>>> b8dfb21e
             maximum_non_signers: 0u32,
             public_keys: to_option_iter(public_keys.as_slice()),
         };
@@ -223,20 +198,14 @@
         print_unsatisfied_constraints, run_profile_constraints,
     };
 
-<<<<<<< HEAD
     use ark_bls12_377::constraints::G2Var;
-    use ark_ff::UniformRand;
+    use ark_ff::{BigInteger, PrimeField, UniformRand};
     use ark_r1cs_std::{
-=======
-    use algebra::{BigInteger, PrimeField, UniformRand};
-    use bls_gadgets::utils::bytes_le_to_bits_le;
-    use r1cs_core::{ConstraintSystem, ConstraintSystemRef};
-    use r1cs_std::{
->>>>>>> b8dfb21e
         alloc::{AllocVar, AllocationMode},
         groups::CurveVar,
     };
     use ark_relations::r1cs::{ConstraintSystem, ConstraintSystemRef};
+    use bls_gadgets::utils::bytes_le_to_bits_le;
 
     fn pubkeys<E: PairingEngine>(num: usize) -> Vec<E::G2Projective> {
         let rng = &mut rand::thread_rng();

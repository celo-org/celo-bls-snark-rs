--- conflicted
+++ resolved
@@ -81,21 +81,11 @@
         debug!("batch verifying BLS signature");
         let prepared_message_hashes = message_hashes
             .iter()
-<<<<<<< HEAD
-            .enumerate()
-            .map(|(_i, message_hash)| P::prepare_g1(&message_hash))
-            .collect::<Result<Vec<_>, _>>()?;
-        let prepared_aggregated_pub_keys = aggregated_pub_keys
-            .iter()
-            .enumerate()
-            .map(|(_i, pubkey)| P::prepare_g2(&pubkey))
-=======
             .map(|message_hash| P::prepare_g1(&message_hash))
             .collect::<Result<Vec<_>, _>>()?;
         let prepared_aggregated_pub_keys = aggregated_pub_keys
             .iter()
             .map(|pubkey| P::prepare_g2(&pubkey))
->>>>>>> 5c99b336
             .collect::<Result<Vec<_>, _>>()?;
 
         Self::batch_verify_prepared(
@@ -141,11 +131,7 @@
         assert_eq!(signed_bitmap.len(), pub_keys.len());
 
         let mut aggregated_pk = P::G2Var::zero();
-<<<<<<< HEAD
-        for (_i, (pk, bit)) in pub_keys.iter().zip(signed_bitmap).enumerate() {
-=======
         for (pk, bit) in pub_keys.iter().zip(signed_bitmap) {
->>>>>>> 5c99b336
             // If bit = 1, add pk
             let adder = bit.select(pk, &P::G2Var::zero())?;
             aggregated_pk += &adder;
@@ -160,11 +146,7 @@
         pub_keys: &[P::G2Var],
     ) -> Result<P::G2Var, SynthesisError> {
         let mut aggregated_pk = P::G2Var::zero();
-<<<<<<< HEAD
-        for (_i, pk) in pub_keys.iter().enumerate() {
-=======
         for pk in pub_keys.iter() {
->>>>>>> 5c99b336
             // Add the pubkey to the sum
             // aggregated_pk += pk
             aggregated_pk += pk;
@@ -273,12 +255,7 @@
 
         let pub_keys = pub_keys
             .iter()
-<<<<<<< HEAD
-            .enumerate()
-            .map(|(_i, pub_key)| {
-=======
             .map(|pub_key| {
->>>>>>> 5c99b336
                 P::G2Var::new_variable_omit_prime_order_check(
                     cs.clone(),
                     || Ok(*pub_key),
@@ -334,12 +311,7 @@
         let cs = ConstraintSystem::<BW6_761Fr>::new_ref();
         let messages = messages
             .iter()
-<<<<<<< HEAD
-            .enumerate()
-            .map(|(_i, element)| {
-=======
             .map(|element| {
->>>>>>> 5c99b336
                 G1Var::new_variable_omit_prime_order_check(
                     cs.clone(),
                     || Ok(*element),
@@ -350,12 +322,7 @@
             .collect::<Vec<_>>();
         let aggregate_pubkeys = aggregate_pubkeys
             .iter()
-<<<<<<< HEAD
-            .enumerate()
-            .map(|(_i, element)| {
-=======
             .map(|element| {
->>>>>>> 5c99b336
                 G2Var::new_variable_omit_prime_order_check(
                     cs.clone(),
                     || Ok(*element),

use crate::utils::{bits_le_to_bytes_le, bytes_le_to_bits_le};
use crate::YToBitGadget;
<<<<<<< HEAD
use ark_bls12_377::{Fq as Bls12_377_Fq, Parameters as Bls12_377_Parameters};
use ark_crypto_primitives::{
=======
use algebra::{
    bls12_377::{Fq as Bls12_377_Fq, Parameters as Bls12_377_Parameters},
    curves::{
        bls12::G1Projective,
        models::bls12::Bls12Parameters,
        short_weierstrass_jacobian::{GroupAffine, GroupProjective},
        SWModelParameters,
    },
    ed_on_bw6_761::EdwardsParameters,
    AffineCurve, BigInteger, BitIteratorBE, PrimeField,
};
use bls_crypto::{
    hashers::{
        composite::{CompositeHasher, CRH},
        DirectHasher, Hasher,
    },
    SIG_DOMAIN,
};
use crypto_primitives::{
>>>>>>> b8dfb21e
    crh::{bowe_hopwood::constraints::CRHGadget as BHHash, FixedLengthCRHGadget},
    prf::{blake2s::constraints::evaluate_blake2s_with_parameters, Blake2sWithParameterBlock},
};
use ark_ec::{
    bls12::G1Projective,
    models::bls12::Bls12Parameters,
    short_weierstrass_jacobian::{GroupAffine, GroupProjective},
    AffineCurve, SWModelParameters,
};
use ark_ed_on_bw6_761::EdwardsParameters;
use ark_ff::{BigInteger, BitIteratorBE, PrimeField};
use ark_r1cs_std::groups::curves::twisted_edwards::AffineVar;
use ark_r1cs_std::{
    alloc::{AllocVar, AllocationMode},
    bits::ToBitsGadget,
    boolean::Boolean,
    eq::EqGadget,
    fields::fp::FpVar,
    groups::bls12::G1Var,
    groups::CurveVar,
    uint8::UInt8,
    Assignment, R1CSVar,
};
use ark_relations::r1cs::SynthesisError;
use bls_crypto::{
    hashers::{
        composite::{CompositeHasher, CRH},
        DirectHasher, Hasher,
    },
    SIG_DOMAIN,
};
use std::{borrow::Borrow, marker::PhantomData};
use tracing::{debug, span, trace, Level};

// The deployed Celo version's hash-to-curve takes the sign bit from position 377.
#[cfg(feature = "compat")]
const SIGN_BIT_POSITION: usize = 377;
// Zexe's upstream logic takes the sign bit from position 383.
#[cfg(not(feature = "compat"))]
const SIGN_BIT_POSITION: usize = 383;

// The bits from the hash which will be interpreted as the x coordinate of a group element
const X_BITS: usize = 377;

/// Parameters for Blake2x as specified in: https://blake2.net/blake2x.pdf
/// • “Key length” is set to 0 (even if the root hash was keyed)
/// • “Fanout” is set to 0 (unlimited)
/// • “Maximal depth” is set to 0
/// • “Leaf maximal byte length” is set to 32 for BLAKE2Xs, and 64 for BLAKE2Xb
/// • “XOF digest length” is set to the length of the final output digest
/// • “Node depth” is set to 0 (leaves)
/// • “Inner hash byte length” is set to 32 for BLAKE2Xs and 64 for BLAKE2Xb
fn blake2xs_params(
    hash_length: u16,
    offset: u32,
    personalization: [u8; 8],
) -> Blake2sWithParameterBlock {
    Blake2sWithParameterBlock {
        digest_length: 32,
        key_length: 0,
        fan_out: 0,
        depth: 0,
        leaf_length: 32,
        node_offset: offset,
        xof_digest_length: hash_length / 8, // need to convert to bytes
        node_depth: 0,
        inner_length: 32,
        salt: [0; 8],
        personalization,
    }
}

/// Gadget which enforces correct calculation of hashing to group of arbitrary data, implementing
/// the "try and increment" method. For more information on the method, refer to the [non-gadget
/// implementation][hash_to_group].
///
/// Currently this gadget only exposes hashing to BLS12-377's G1.
///
/// [hash_to_group]: ../bls_crypto/hash_to_curve/try_and_increment/index.html
pub struct HashToGroupGadget<P, F: PrimeField> {
    parameters_type: PhantomData<P>,
    field_type: PhantomData<F>,
}

// If we're on Bls12-377, we can have a nice public API for the whole hash to group operation
// by taking the input, compressing it via an instantiation of Pedersen Hash with a CRH over Edwards BW6_761
// and then hashing it to bits and to group
impl HashToGroupGadget<Bls12_377_Parameters, Bls12_377_Fq> {
    /// Returns the G1 constrained hash of the message with the provided counter.
    ///
    /// If `generate_constraints_for_hash` is set to `false`, then constraints will not
    /// be generated for the CRH -> XOF conversion. You may want to set this to `false` if
    /// calculations inside BW6_761 are considered too expensive. In that case, you MUST verify
    /// that they were calculated properly.
    ///
    /// For that reason, this function also returns the CRH bits and the XOF bits,
    /// so that they can be used to verify the correct calculation of the XOF from
    /// the CRH in a separate proof.
    #[allow(clippy::type_complexity)]
    #[tracing::instrument(target = "r1cs")]
    pub fn enforce_hash_to_group(
        counter: UInt8<Bls12_377_Fq>,
        message: &[UInt8<Bls12_377_Fq>],
        extra_data: &[UInt8<Bls12_377_Fq>],
        generate_constraints_for_hash: bool,
    ) -> Result<
        (
            G1Var<Bls12_377_Parameters>,
            Vec<Boolean<Bls12_377_Fq>>,
            Vec<Boolean<Bls12_377_Fq>>,
        ),
        SynthesisError,
    > {
        let span = span!(Level::TRACE, "enforce_hash_to_group",);
        let _enter = span.enter();

        // compress the input
        let crh_bits = Self::pedersen_hash(&message)?;

        // combine the counter with the inner hash
        let mut input = counter.to_bits_le()?;

<<<<<<< HEAD
=======
        // add extra data to input
>>>>>>> b8dfb21e
        for v in extra_data {
            input.extend_from_slice(&v.to_bits_le()?);
        }

        input.extend_from_slice(&crh_bits);

        // Hash to bits
        let mut personalization = [0; 8];
        personalization.copy_from_slice(SIG_DOMAIN);
        // We want 378 random bits for hashing to curve, so we get 512 from the hash and will
        // discard any unneeded ones. We do not generate constraints.
        let xof_bits = hash_to_bits(&input, 512, personalization, generate_constraints_for_hash)?;

        let hash = Self::hash_to_group(&xof_bits)?;

        debug!("message and counter have been hashed to G1");
        Ok((hash, crh_bits, xof_bits))
    }

    /// Compress the input by passing it through a Pedersen hash
    fn pedersen_hash(
        input: &[UInt8<Bls12_377_Fq>],
    ) -> Result<Vec<Boolean<Bls12_377_Fq>>, SynthesisError> {
        // We setup by getting the Parameters over the provided CRH
        let crh_params =
            <BHHash<EdwardsParameters, FpVar<Bls12_377_Fq>> as FixedLengthCRHGadget<
                CRH,
                Bls12_377_Fq,
            >>::ParametersVar::new_constant(
                input.cs(),
                CompositeHasher::<CRH>::setup_crh()
                    .map_err(|_| SynthesisError::AssignmentMissing)?,
            )?;

        let pedersen_hash: AffineVar<EdwardsParameters, FpVar<Bls12_377_Fq>> =
            <BHHash<EdwardsParameters, FpVar<Bls12_377_Fq>> as FixedLengthCRHGadget<
                CRH,
                Bls12_377_Fq,
            >>::evaluate(&crh_params, &input)?;

        let mut crh_bits = pedersen_hash.x.to_bits_le().unwrap();
        // The hash must be front-padded to the nearest multiple of 8 for the LE encoding
        loop {
            if crh_bits.len() % 8 == 0 {
                break;
            }
            crh_bits.push(Boolean::constant(false));
        }
        Ok(crh_bits)
    }
}

/// Hashes the message to produce a `hash_length` hash with the provided personalization
///
/// This uses Blake2s under the hood and is expensive for large messages.
/// Consider reducing the input size by passing it through a Collision Resistant Hash function
/// such as Pedersen.
///
/// If `generate_constraints_for_hash = false`, then no constraints will be generated.
///
/// # Panics
///
/// If the provided hash_length is not a multiple of 256.
#[tracing::instrument(target = "r1cs")]
pub fn hash_to_bits<F: PrimeField>(
    message: &[Boolean<F>],
    hash_length: u16,
    personalization: [u8; 8],
    generate_constraints_for_hash: bool,
) -> Result<Vec<Boolean<F>>, SynthesisError> {
    let span = span!(
        Level::TRACE,
        "hash_to_bits",
        hash_length,
        generate_constraints_for_hash
    );
    let _enter = span.enter();
    let xof_bits = if generate_constraints_for_hash {
        trace!("generating hash with constraints");
        let message = message.to_vec();
        // Blake2s outputs 256 bit hashes so the desired output hash length
        // must be a multiple of that.
        assert_eq!(hash_length % 256, 0, "invalid hash length size");
        let iterations = hash_length / 256;
        let mut xof_bits = Vec::new();
        // Run Blake on the message N times, each time offset by `i`
        // to get a `hash_length` hash. The hash is in LE.
        for i in 0..iterations {
            trace!(blake_iteration = i);
            // calculate the hash (Vec<Boolean>)
            let blake2s_parameters = blake2xs_params(hash_length, i.into(), personalization);

            let xof_result =
                evaluate_blake2s_with_parameters(&message, &blake2s_parameters.parameters())?;
            // convert hash result to LE bits
            let xof_bits_i = xof_result
                .into_iter()
                .map(|n| n.to_bits_le())
                .flatten()
                .collect::<Vec<Boolean<F>>>();
            xof_bits.extend_from_slice(&xof_bits_i);
        }
        xof_bits
    } else {
        trace!("generating hash without constraints");
        let bits = if message.cs().is_in_setup_mode() {
            vec![false; 512]
        } else {
            let message = message
                .iter()
                .map(|m| m.value())
                .collect::<Result<Vec<_>, _>>()?;
            let message = bits_le_to_bytes_le(&message);
            let hash_result = DirectHasher.xof(&personalization, &message, 64).unwrap();
            bytes_le_to_bits_le(&hash_result, 512)
        };

        bits.iter()
            .map(|b| Boolean::new_witness(message[..].cs(), || Ok(b)))
            .collect::<Result<Vec<_>, _>>()?
    };

    Ok(xof_bits)
}

impl<P: Bls12Parameters> HashToGroupGadget<P, Bls12_377_Fq> {
    /// Receives the output of `HashToBitsGadget::hash_to_bits` in Little Endian
    /// decodes the G1 point and then multiplies it by the curve's cofactor to
    /// get the hash
    fn hash_to_group(
        xof_bits: &[Boolean<Bls12_377_Fq>],
    ) -> Result<G1Var<Bls12_377_Parameters>, SynthesisError> {
        let span = span!(Level::TRACE, "HashToGroupGadget",);
        let _enter = span.enter();
        let xof_bits = xof_bits.to_vec();

        let x_bits = &xof_bits[..X_BITS];
        let sign_bit = &xof_bits[SIGN_BIT_POSITION];
        trace!("getting G1 point from bits");
        let expected_point_before_cofactor =
            <G1Var<Bls12_377_Parameters>>::new_variable_omit_prime_order_check(
                x_bits.cs(),
                || {
                    // if we're in setup mode, just return an error
                    if x_bits.cs().is_in_setup_mode() {
                        return Err(SynthesisError::AssignmentMissing);
                    }

                    // get the bits from the Boolean constraints
                    // we assume that these are already encoded as LE
                    let mut bits = x_bits
                        .iter()
                        .map(|x| x.value())
                        .collect::<Result<Vec<bool>, _>>()?;

                    // `BigInt::from_bits` takes BigEndian representations so we need to
                    // reverse them since they are read in LE
                    bits.reverse();

                    let big = <<Bls12_377_Parameters as Bls12Parameters>::Fp as PrimeField>::BigInt::from_bits(&bits);

                    let x = <Bls12_377_Parameters as Bls12Parameters>::Fp::from_repr(big).get()?;
                    let sign_bit_value = sign_bit.value()?;

                    // Converts the point read from the xof bits to a G1 element
                    // with point decompression
                    let p = GroupAffine::<<Bls12_377_Parameters as Bls12Parameters>::G1Parameters>::get_point_from_x(x, sign_bit_value)
                    .ok_or(SynthesisError::AssignmentMissing)?;

                    Ok(p.into_projective())
                },
                AllocationMode::Witness,
            )?;

        trace!("compressing y");
        // Point compression on the G1 Gadget
        let (compressed_point, compressed_sign_bit): (
            Vec<Boolean<Bls12_377_Fq>>,
            Boolean<Bls12_377_Fq>,
        ) = {
            // Convert x to LE
            let bits: Vec<Boolean<Bls12_377_Fq>> = expected_point_before_cofactor.x.to_bits_le()?;

            // Get a constraint about the y point's sign
            let greatest_bit = expected_point_before_cofactor.y_to_bit()?;

            (bits, greatest_bit)
        };

        // Check point equal to itself after being compressed
        for (a, b) in compressed_point.iter().zip(x_bits.iter()) {
            a.enforce_equal(&b)?;
        }
        compressed_sign_bit.enforce_equal(&sign_bit)?;

        trace!("scaling by G1 cofactor");
        let scaled_point = Self::scale_by_cofactor_g1(&expected_point_before_cofactor)?;

        Ok(scaled_point)
    }

    /// Checks that the result is equal to the given point
    /// multiplied by the cofactor in g1
    fn scale_by_cofactor_g1(
        p: &G1Var<Bls12_377_Parameters>,
    ) -> Result<G1Var<Bls12_377_Parameters>, SynthesisError>
    where
        G1Projective<Bls12_377_Parameters>:
            Borrow<GroupProjective<<Bls12_377_Parameters as Bls12Parameters>::G1Parameters>>,
    {
        // get the cofactor's bits
        let mut cofactor_bits = BitIteratorBE::new(P::G1Parameters::COFACTOR)
            .map(Boolean::constant)
            .collect::<Vec<Boolean<Bls12_377_Fq>>>();

        // Zexe's mul_bits requires that inputs _MUST_ be in LE form, so we have to reverse
        cofactor_bits.reverse();

        // return p * cofactor
        let scaled = p.scalar_mul_le(cofactor_bits.iter())?;
        Ok(scaled)
    }
}

#[cfg(test)]
mod test {
    use super::*;
    use crate::utils::test_helpers::{print_unsatisfied_constraints, run_profile_constraints};

<<<<<<< HEAD
    use ark_r1cs_std::bits::uint8::UInt8;
    use ark_relations::r1cs::ConstraintSystem;
    use bls_crypto::hash_to_curve::try_and_increment::COMPOSITE_HASH_TO_G1;
=======
    use algebra::bls12_377;
    use bls_crypto::hash_to_curve::try_and_increment_cip22::COMPOSITE_HASH_TO_G1_CIP22;
    use r1cs_core::ConstraintSystem;
    use r1cs_std::bits::uint8::UInt8;
>>>>>>> b8dfb21e
    use rand::{thread_rng, RngCore};

    #[test]
    fn test_hash_to_group() {
        run_profile_constraints(test_hash_to_group_inner);
    }
    fn test_hash_to_group_inner() {
        let mut rng = thread_rng();
        // test for various input sizes
        for length in &[10, 25, 50, 100, 200, 300] {
            // fill a buffer with random elements
            let mut input = vec![0; *length];
            rng.fill_bytes(&mut input);
            let mut extra_input = vec![0; *length];
            rng.fill_bytes(&mut extra_input);
            // check that they get hashed properly
            dbg!(length);
            hash_to_group(&input, &extra_input);
        }
    }

    #[tracing::instrument(target = "r1cs")]
    fn hash_to_group(input: &[u8], extra_input: &[u8]) {
        let try_and_increment = &*COMPOSITE_HASH_TO_G1_CIP22;
        let (expected_hash, attempt) = try_and_increment
<<<<<<< HEAD
            .hash_with_attempt_cip22(SIG_DOMAIN, input, &[])
=======
            .hash_with_attempt_cip22(SIG_DOMAIN, input, extra_input)
>>>>>>> b8dfb21e
            .unwrap();

        let cs = ConstraintSystem::<ark_bls12_377::Fq>::new_ref();
        let counter = UInt8::new_witness(cs.clone(), || Ok(attempt as u8)).unwrap();
        let input = input
            .iter()
            .map(|num| UInt8::new_witness(cs.clone(), || Ok(num)).unwrap())
            .collect::<Vec<_>>();
        let extra_input = extra_input
            .iter()
            .map(|num| UInt8::new_witness(cs.clone(), || Ok(num)).unwrap())
            .collect::<Vec<_>>();

        let hash =
<<<<<<< HEAD
            HashToGroupGadget::<ark_bls12_377::Parameters, ark_bls12_377::Fq>::enforce_hash_to_group(
                counter, &input, &[], true,
=======
            HashToGroupGadget::<bls12_377::Parameters, bls12_377::Fq>::enforce_hash_to_group(
                counter,
                &input,
                &extra_input,
                true,
>>>>>>> b8dfb21e
            )
            .unwrap()
            .0;

        print_unsatisfied_constraints(cs.clone());
        assert!(cs.is_satisfied().unwrap());
        assert_eq!(expected_hash, hash.value().unwrap());
    }
}<|MERGE_RESOLUTION|>--- conflicted
+++ resolved
@@ -1,29 +1,7 @@
 use crate::utils::{bits_le_to_bytes_le, bytes_le_to_bits_le};
 use crate::YToBitGadget;
-<<<<<<< HEAD
 use ark_bls12_377::{Fq as Bls12_377_Fq, Parameters as Bls12_377_Parameters};
 use ark_crypto_primitives::{
-=======
-use algebra::{
-    bls12_377::{Fq as Bls12_377_Fq, Parameters as Bls12_377_Parameters},
-    curves::{
-        bls12::G1Projective,
-        models::bls12::Bls12Parameters,
-        short_weierstrass_jacobian::{GroupAffine, GroupProjective},
-        SWModelParameters,
-    },
-    ed_on_bw6_761::EdwardsParameters,
-    AffineCurve, BigInteger, BitIteratorBE, PrimeField,
-};
-use bls_crypto::{
-    hashers::{
-        composite::{CompositeHasher, CRH},
-        DirectHasher, Hasher,
-    },
-    SIG_DOMAIN,
-};
-use crypto_primitives::{
->>>>>>> b8dfb21e
     crh::{bowe_hopwood::constraints::CRHGadget as BHHash, FixedLengthCRHGadget},
     prf::{blake2s::constraints::evaluate_blake2s_with_parameters, Blake2sWithParameterBlock},
 };
@@ -146,10 +124,7 @@
         // combine the counter with the inner hash
         let mut input = counter.to_bits_le()?;
 
-<<<<<<< HEAD
-=======
         // add extra data to input
->>>>>>> b8dfb21e
         for v in extra_data {
             input.extend_from_slice(&v.to_bits_le()?);
         }
@@ -379,16 +354,9 @@
     use super::*;
     use crate::utils::test_helpers::{print_unsatisfied_constraints, run_profile_constraints};
 
-<<<<<<< HEAD
     use ark_r1cs_std::bits::uint8::UInt8;
     use ark_relations::r1cs::ConstraintSystem;
-    use bls_crypto::hash_to_curve::try_and_increment::COMPOSITE_HASH_TO_G1;
-=======
-    use algebra::bls12_377;
     use bls_crypto::hash_to_curve::try_and_increment_cip22::COMPOSITE_HASH_TO_G1_CIP22;
-    use r1cs_core::ConstraintSystem;
-    use r1cs_std::bits::uint8::UInt8;
->>>>>>> b8dfb21e
     use rand::{thread_rng, RngCore};
 
     #[test]
@@ -414,11 +382,7 @@
     fn hash_to_group(input: &[u8], extra_input: &[u8]) {
         let try_and_increment = &*COMPOSITE_HASH_TO_G1_CIP22;
         let (expected_hash, attempt) = try_and_increment
-<<<<<<< HEAD
-            .hash_with_attempt_cip22(SIG_DOMAIN, input, &[])
-=======
             .hash_with_attempt_cip22(SIG_DOMAIN, input, extra_input)
->>>>>>> b8dfb21e
             .unwrap();
 
         let cs = ConstraintSystem::<ark_bls12_377::Fq>::new_ref();
@@ -433,16 +397,11 @@
             .collect::<Vec<_>>();
 
         let hash =
-<<<<<<< HEAD
             HashToGroupGadget::<ark_bls12_377::Parameters, ark_bls12_377::Fq>::enforce_hash_to_group(
-                counter, &input, &[], true,
-=======
-            HashToGroupGadget::<bls12_377::Parameters, bls12_377::Fq>::enforce_hash_to_group(
                 counter,
                 &input,
                 &extra_input,
                 true,
->>>>>>> b8dfb21e
             )
             .unwrap()
             .0;

--- conflicted
+++ resolved
@@ -1,8 +1,6 @@
 pub mod encoding;
 pub mod gadgets;
-<<<<<<< HEAD
 pub mod circuit;
-=======
 
 #[macro_use]
 extern crate log;
@@ -60,5 +58,4 @@
         std::mem::forget(encoded);
         Ok(())
     })
-}
->>>>>>> 97386184
+}
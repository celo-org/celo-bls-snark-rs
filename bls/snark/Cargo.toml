--- conflicted
+++ resolved
@@ -9,20 +9,14 @@
 crypto-primitives = { path = "../../zexe/crypto-primitives", features = [ "r1cs", "groth16" ] }
 r1cs-core = { path = "../../zexe/r1cs-core" }
 algebra = { path = "../../zexe/algebra" }
-<<<<<<< HEAD
 groth16 = { path = "../../zexe/groth16" }
 bench-utils = { path = "../../zexe/bench-utils" }
-=======
->>>>>>> 97386184
 bls-zexe = { path = "../algebra" }
 rand = { version = "0.7" }
 byteorder = "1.3.2"
 hex = "0.3.2"
-<<<<<<< HEAD
 blake2s_simd = "0.5.8"
-=======
 log = "0.4.6"
->>>>>>> 97386184
 
 [dev-dependencies]
 rand_xorshift = { version = "0.2" }

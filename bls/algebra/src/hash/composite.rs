extern crate hex;

use crate::hash::XOF;
use super::direct::DirectHasher;

<<<<<<< HEAD
use algebra::{bytes::ToBytes, curves::edwards_sw6::EdwardsProjective as Edwards, ProjectiveCurve};
=======
use algebra::{bytes::ToBytes, curves::edwards_bls12::EdwardsAffine as Edwards};
>>>>>>> 86b70026
use blake2s_simd::Params;
use dpc::crypto_primitives::crh::{
    pedersen::PedersenWindow,
    bowe_hopwood::{BoweHopwoodPedersenCRH, BoweHopwoodPedersenParameters},
    FixedLengthCRH,
};
use rand::{Rng, SeedableRng};
use rand_chacha::ChaChaRng;

use std::error::Error;

<<<<<<< HEAD
pub type CRH = PedersenCRH<Edwards, Window>;
pub type CRHParameters = PedersenParameters<Edwards>;
=======
type CRH = BoweHopwoodPedersenCRH<Edwards, Window>;
type CRHParameters = BoweHopwoodPedersenParameters<Edwards>;
>>>>>>> 86b70026

#[derive(Clone)]
pub struct Window;

impl PedersenWindow for Window {
    const WINDOW_SIZE: usize = 4;
    const NUM_WINDOWS: usize = 9820; //(100*385+384*2+1)/4 ~ 9820 ~ 100*(Fq + sign bit) + Fq2 + sign bit
}

pub struct CompositeHasher {
    parameters: CRHParameters,
    direct_hasher: DirectHasher,
}

impl CompositeHasher {
    pub fn new() -> Result<CompositeHasher, Box<dyn Error>> {
        Ok(CompositeHasher {
            parameters: CompositeHasher::setup_crh()?,
            direct_hasher: DirectHasher{},
        })
    }
    fn prng() -> Result<impl Rng, Box<dyn Error>> {
        let hash_result = Params::new()
            .hash_length(32)
            .personal(b"UL_prngs") // personalization
            .to_state()
            .update(b"ULTRALIGHT PRNG SEED") // message
            .finalize()
            .as_ref()
            .to_vec();
        let mut seed = [0;32];
        seed.copy_from_slice(&hash_result[..32]);
        Ok(ChaChaRng::from_seed(seed))
    }

    pub fn setup_crh() -> Result<CRHParameters, Box<dyn Error>> {
        let mut rng = CompositeHasher::prng()?;
        CRH::setup::<_>(&mut rng)
    }
}

impl XOF for CompositeHasher {
    fn crh(&self, _: &[u8], message: &[u8], _: usize) -> Result<Vec<u8>, Box<dyn Error>> {
        let h = CRH::evaluate(&self.parameters, message)?;
        let mut res = vec![];
        h.into_affine().x.write(&mut res)?;

        Ok(res)

    }

    fn xof(&self, domain: &[u8], hashed_message: &[u8], xof_digest_length: usize) -> Result<Vec<u8>, Box<dyn Error>> {
        self.direct_hasher.xof(domain, hashed_message, xof_digest_length)
    }

    fn hash(&self, domain: &[u8], message: &[u8], xof_digest_length: usize) -> Result<Vec<u8>, Box<dyn Error>> {
        let prepared_message = self.crh(domain, message, xof_digest_length)?;
        self.xof(domain, &prepared_message, xof_digest_length)
    }
}

#[cfg(test)]
mod test {
    use super::CompositeHasher as Hasher;
    use crate::hash::composite::CompositeHasher;
    use crate::hash::XOF;
<<<<<<< HEAD
    use algebra::{
        ProjectiveCurve,
        bytes::ToBytes
    };
    use rand::{Rng, SeedableRng};
    use rand_xorshift::XorShiftRng;
    use std::fs::File;
    use std::path::Path;
=======
    use rand::{Rng, SeedableRng};
    use rand_xorshift::XorShiftRng;
>>>>>>> 86b70026

    #[test]
    fn test_crh_empty() {
        let msg: Vec<u8> = vec![];
        let hasher = Hasher::new().unwrap();
        let _result = hasher.crh(&[], &msg, 96).unwrap();
    }

    #[test]
    fn test_crh_random() {
        let hasher = Hasher::new().unwrap();
        let mut rng = XorShiftRng::from_seed([0x5d, 0xbe, 0x62, 0x59, 0x8d, 0x31, 0x3d, 0x76, 0x32, 0x37, 0xdb, 0x17, 0xe5, 0xbc, 0x06, 0x54]);
        let mut msg: Vec<u8> = vec![0; 32];
        for i in msg.iter_mut() {
            *i = rng.gen();
        }
        let _result = hasher.crh(&[],  &msg, 96).unwrap();
    }

    #[test]
    fn test_xof_random_768() {
        let hasher = Hasher::new().unwrap();
        let mut rng = XorShiftRng::from_seed([0x2d, 0xbe, 0x62, 0x59, 0x8d, 0x31, 0x3d, 0x76, 0x32, 0x37, 0xdb, 0x17, 0xe5, 0xbc, 0x06, 0x54]);
        let mut msg: Vec<u8> = vec![0; 32];
        for i in msg.iter_mut() {
            *i = rng.gen();
        }
        let result = hasher.crh(&[], &msg, 96).unwrap();
        let _xof_result = hasher.xof(b"ULforxof", &result, 768).unwrap();
    }

    #[test]
    fn test_xof_random_769() {
        let hasher = Hasher::new().unwrap();
        let mut rng = XorShiftRng::from_seed([0x0d, 0xbe, 0x62, 0x59, 0x8d, 0x31, 0x3d, 0x76, 0x32, 0x37, 0xdb, 0x17, 0xe5, 0xbc, 0x06, 0x54]);
        let mut msg: Vec<u8> = vec![0; 32];
        for i in msg.iter_mut() {
            *i = rng.gen();
        }
        let result = hasher.crh(&[], &msg, 96).unwrap();
        let _xof_result = hasher.xof(b"ULforxof", &result, 769).unwrap();
    }

    #[test]
    fn test_xof_random_96() {
        let hasher = Hasher::new().unwrap();
        let mut rng = XorShiftRng::from_seed([0x2d, 0xbe, 0x62, 0x59, 0x8d, 0x31, 0x3d, 0x76, 0x32, 0x37, 0xdb, 0x17, 0xe5, 0xbc, 0x06, 0x54]);
        let mut msg: Vec<u8> = vec![0; 32];
        for i in msg.iter_mut() {
            *i = rng.gen();
        }
        let result = hasher.crh(&[], &msg, 96).unwrap();
        let _xof_result = hasher.xof(b"ULforxof", &result, 96).unwrap();
    }

    #[test]
    fn test_hash_random() {
        let hasher = Hasher::new().unwrap();
        let mut rng = XorShiftRng::from_seed([0x2d, 0xbe, 0x62, 0x59, 0x8d, 0x31, 0x3d, 0x76, 0x32, 0x37, 0xdb, 0x17, 0xe5, 0xbc, 0x06, 0x54]);
        let mut msg: Vec<u8> = vec![0; 9820 * 4 / 8];
        for i in msg.iter_mut() {
            *i = rng.gen();
        }
        let _result = hasher.hash(b"ULforxof", &msg, 96).unwrap();
    }

    #[test]
    #[should_panic]
    fn test_invalid_message() {
        let hasher = Hasher::new().unwrap();
        let mut rng = XorShiftRng::from_seed([0x2d, 0xbe, 0x62, 0x59, 0x8d, 0x31, 0x3d, 0x76, 0x32, 0x37, 0xdb, 0x17, 0xe5, 0xbc, 0x06, 0x54]);
<<<<<<< HEAD
        let mut msg: Vec<u8> = vec![0; 9820 * 4 / 8 + 1];
=======
        let mut msg: Vec<u8> = vec![0; 100000];
>>>>>>> 86b70026
        for i in msg.iter_mut() {
            *i = rng.gen();
        }
        let _result = hasher.hash(b"ULforxof", &msg, 96).unwrap();
    }

    /*
    #[test]
    fn print_pedersen_bases() {
        let hasher = CompositeHasher::new().unwrap();
        let mut x_co = Vec::new();
        let mut y_co = Vec::new();


        for i in 1..9000 {
            let mut res = vec![];
            hasher.parameters.generators[i-1][0].into_affine()
                .x
                .write(&mut res)
                .unwrap();
            res.reverse();

            x_co.push(hex::encode(&res));

            let mut res = vec![];
            hasher.parameters.generators[i-1][0].into_affine()
                .y
                .write(&mut res)
                .unwrap();
            res.reverse();
            y_co.push(hex::encode(&res));

        }
        println!("x_co: {:?}", x_co);
        println!("y_co: {:?}", y_co);
    }

    #[test]
    fn test_pedersen_test_vectors() {
        let hasher = CompositeHasher::new().unwrap();
        let path = Path::new("test_utils/test_vec.csv");
        let file = File::open(path).unwrap();
        let mut rdr =csv::ReaderBuilder::new().has_headers(false).from_reader(file);
        for record in rdr.records() {
            let r = &record.unwrap();
            let row: String = r[0].to_string();
            let actual_hash: String = r[1].to_string();

            let msg = hex::decode(&row).unwrap();
            let mut test_hash = hasher.crh(&[], &msg, 96).unwrap();
            test_hash.reverse();
            let msg_hash = hex::encode(&test_hash);

            if msg_hash.to_string() != actual_hash {
                println!("msg: {}", row);
            }
            assert_eq!( msg_hash.to_string() , actual_hash );
        }
    }
    */

    #[test]
    fn test_crh_print() {
        let hasher = CompositeHasher::new().unwrap();

        let hex_msg = hex::encode(&[0b10]);
        println!("{}",  hex_msg.to_string());
        let to_hash = hex::decode(&hex_msg).unwrap();
        println!("{:?}", to_hash);
        let mut test_hash = hasher.crh(&[], &to_hash, 96).unwrap();
        test_hash.reverse();
        let hex_hash = hex::encode(&test_hash);
        println!("{}", hex_hash.to_string() );
    }
}<|MERGE_RESOLUTION|>--- conflicted
+++ resolved
@@ -3,11 +3,7 @@
 use crate::hash::XOF;
 use super::direct::DirectHasher;
 
-<<<<<<< HEAD
-use algebra::{bytes::ToBytes, curves::edwards_sw6::EdwardsProjective as Edwards, ProjectiveCurve};
-=======
 use algebra::{bytes::ToBytes, curves::edwards_bls12::EdwardsAffine as Edwards};
->>>>>>> 86b70026
 use blake2s_simd::Params;
 use dpc::crypto_primitives::crh::{
     pedersen::PedersenWindow,
@@ -19,13 +15,8 @@
 
 use std::error::Error;
 
-<<<<<<< HEAD
-pub type CRH = PedersenCRH<Edwards, Window>;
-pub type CRHParameters = PedersenParameters<Edwards>;
-=======
 type CRH = BoweHopwoodPedersenCRH<Edwards, Window>;
 type CRHParameters = BoweHopwoodPedersenParameters<Edwards>;
->>>>>>> 86b70026
 
 #[derive(Clone)]
 pub struct Window;
@@ -92,19 +83,8 @@
     use super::CompositeHasher as Hasher;
     use crate::hash::composite::CompositeHasher;
     use crate::hash::XOF;
-<<<<<<< HEAD
-    use algebra::{
-        ProjectiveCurve,
-        bytes::ToBytes
-    };
     use rand::{Rng, SeedableRng};
     use rand_xorshift::XorShiftRng;
-    use std::fs::File;
-    use std::path::Path;
-=======
-    use rand::{Rng, SeedableRng};
-    use rand_xorshift::XorShiftRng;
->>>>>>> 86b70026
 
     #[test]
     fn test_crh_empty() {
@@ -176,11 +156,7 @@
     fn test_invalid_message() {
         let hasher = Hasher::new().unwrap();
         let mut rng = XorShiftRng::from_seed([0x2d, 0xbe, 0x62, 0x59, 0x8d, 0x31, 0x3d, 0x76, 0x32, 0x37, 0xdb, 0x17, 0xe5, 0xbc, 0x06, 0x54]);
-<<<<<<< HEAD
-        let mut msg: Vec<u8> = vec![0; 9820 * 4 / 8 + 1];
-=======
         let mut msg: Vec<u8> = vec![0; 100000];
->>>>>>> 86b70026
         for i in msg.iter_mut() {
             *i = rng.gen();
         }

use crate::curve::hash::HashToG2;
use algebra::{bytes::{FromBytes, ToBytes}, curves::{
    bls12_377::{
        Bls12_377, Bls12_377Parameters, g1::Bls12_377G1Parameters, g2::Bls12_377G2Parameters, G1Affine, G1Projective, G2Affine, G2Projective,
    },
    AffineCurve, PairingCurve, PairingEngine, ProjectiveCurve,
    models::SWModelParameters,
}, fields::{
    bls12_377::{Fq12, Fq, Fq2, Fr},
    Field,
    PrimeField,
}, SquareRootField};

use std::{
    fmt::{self, Display},
    error::Error,
};
use rand::Rng;

static SIG_DOMAIN: &'static [u8] = b"ULforxof";
static POP_DOMAIN: &'static [u8] = b"ULforpop";

/// Implements BLS signatures as specified in https://crypto.stanford.edu/~dabo/pubs/papers/BLSmultisig.html.
use std::{
    io::{self, Read, Result as IoResult, Write},
    ops::{Mul, Neg},
};

pub struct PrivateKey {
    sk: Fr,
}

impl PrivateKey {
    pub fn generate<R: Rng>(rng: &mut R) -> PrivateKey {
        PrivateKey { sk: rng.gen() }
    }

    pub fn from_sk(sk: &Fr) -> PrivateKey {
        PrivateKey { sk: sk.clone() }
    }

    pub fn get_sk(&self) -> Fr {
        self.sk.clone()
    }

    pub fn sign<H: HashToG2>(&self, message: &[u8], extra_data: &[u8], hash_to_g2: &H) -> Result<Signature, Box<dyn Error>> {
        self.sign_message(SIG_DOMAIN, message, extra_data, hash_to_g2)
    }

<<<<<<< HEAD
    pub fn sign_pop<H: HashToG2>(&self, message: &[u8], hash_to_g2: &H) -> Result<Signature, Box<dyn Error>> {
        self.sign_message(PRF_KEY, POP_DOMAIN, &message, &[], hash_to_g2)
=======
    pub fn sign_pop<H: HashToG2>(&self, hash_to_g2: &H) -> Result<Signature, Box<dyn Error>> {
        let pubkey = self.to_public();
        let mut pubkey_bytes = vec![];
        pubkey.write(&mut pubkey_bytes)?;

        self.sign_message(POP_DOMAIN, &pubkey_bytes, &[], hash_to_g2)
>>>>>>> d1532e60
    }


    fn sign_message<H: HashToG2>(&self, domain: &[u8], message: &[u8], extra_data: &[u8], hash_to_g2: &H) -> Result<Signature, Box<dyn  Error>> {
        Ok(Signature::from_sig(
            &hash_to_g2
                .hash::<Bls12_377Parameters>(domain, message, extra_data)?
                .mul(&self.sk),
        ))
    }

    pub fn to_public(&self) -> PublicKey {
        PublicKey::from_pk(&G1Projective::prime_subgroup_generator().mul(&self.sk))
    }
}

impl ToBytes for PrivateKey {
    #[inline]
    fn write<W: Write>(&self, mut writer: W) -> IoResult<()> {
        self.sk.write(&mut writer)
    }
}

impl FromBytes for PrivateKey {
    #[inline]
    fn read<R: Read>(mut reader: R) -> IoResult<Self> {
        let sk = Fr::read(&mut reader)?;
        Ok(PrivateKey::from_sk(&sk))
    }
}

#[derive(Debug)]
pub enum BLSError {
    VerificationFailed,
}

impl Display for BLSError {
    fn fmt(&self, f: &mut fmt::Formatter) -> fmt::Result {
        match self {
            BLSError::VerificationFailed => write!(f, "signature verification failed")
        }
    }
}

impl Error for BLSError {
    fn source(&self) -> Option<&(dyn Error + 'static)> {
        None
    }
}

pub struct PublicKey {
    pk: G1Projective,
}

impl PublicKey {
    pub fn from_pk(pk: &G1Projective) -> PublicKey {
        PublicKey { pk: pk.clone() }
    }

    pub fn get_pk(&self) -> G1Projective {
        self.pk.clone()
    }

    pub fn aggregate(public_keys: &[&PublicKey]) -> PublicKey {
        let mut apk = G1Projective::zero();
        for i in public_keys.iter() {
            apk = apk + &(*i).pk;
        }

        PublicKey { pk: apk }
    }

    pub fn verify<H: HashToG2>(
        &self,
        message: &[u8],
        extra_data: &[u8],
        signature: &Signature,
        hash_to_g2: &H,
    ) -> Result<(), Box<dyn Error>> {
        self.verify_sig(SIG_DOMAIN, message, extra_data, signature, hash_to_g2)
    }

    pub fn verify_pop<H: HashToG2>(
        &self,
        message: &[u8],
        signature: &Signature,
        hash_to_g2: &H,
    ) -> Result<(), Box<dyn Error>> {
<<<<<<< HEAD
        self.verify_sig(PRF_KEY, POP_DOMAIN, &message, &[], signature, hash_to_g2)
=======
        let mut pubkey_bytes = vec![];
        self.write(&mut pubkey_bytes)?;
        self.verify_sig(POP_DOMAIN, &pubkey_bytes, &[], signature, hash_to_g2)
>>>>>>> d1532e60
    }


    fn verify_sig<H: HashToG2>(
        &self,
        domain: &[u8],
        message: &[u8],
        extra_data: &[u8],
        signature: &Signature,
        hash_to_g2: &H,
    ) -> Result<(), Box<dyn Error>> {
        let pairing = Bls12_377::product_of_pairings(&vec![
            (
                &G1Affine::prime_subgroup_generator().neg().prepare(),
                &signature.get_sig().into_affine().prepare(),
            ),
            (
                &self.pk.into_affine().prepare(),
                &hash_to_g2
                    .hash::<Bls12_377Parameters>(domain, message, extra_data)?
                    .into_affine()
                    .prepare(),
            ),
        ]);
        if pairing == Fq12::one() {
            Ok(())
        } else {
            Err(BLSError::VerificationFailed)?
        }
    }
}

impl ToBytes for PublicKey {
    #[inline]
    fn write<W: Write>(&self, mut writer: W) -> IoResult<()> {
        let affine = self.pk.into_affine();
        let mut x_bytes: Vec<u8> = vec![];
        let y_big = affine.y.into_repr();
        let half = Fq::modulus_minus_one_div_two();
        affine.x.write(&mut x_bytes)?;
        if y_big > half {
            let num_x_bytes = x_bytes.len();
            x_bytes[num_x_bytes - 1] |= 0x80;
        }
        writer.write(&x_bytes)?;
        Ok(())
    }
}

impl FromBytes for PublicKey {
    #[inline]
    fn read<R: Read>(mut reader: R) -> IoResult<Self> {
        let mut x_bytes_with_y: Vec<u8> = vec![];
        reader.read_to_end(&mut x_bytes_with_y)?;
        let x_bytes_with_y_len = x_bytes_with_y.len();
        let y_over_half = (x_bytes_with_y[x_bytes_with_y_len - 1] & 0x80) == 0x80;
        x_bytes_with_y[x_bytes_with_y_len - 1] &= 0xFF - 0x80;
        let x = Fq::read(x_bytes_with_y.as_slice())?;
        let x3b = <Bls12_377G1Parameters as SWModelParameters>::add_b(
            &((x.square() * &x) + &<Bls12_377G1Parameters as SWModelParameters>::mul_by_a(&x)),
        );
        let y = x3b.sqrt().ok_or(
            io::Error::new(io::ErrorKind::NotFound, "couldn't find square root for x")
        )?;
        let negy = -y;
        let chosen_y = if (y <= negy) ^ y_over_half { y } else { negy };
        let pk = G1Affine::new(x, chosen_y, false);
        Ok(PublicKey::from_pk(&pk.into_projective()))
    }
}

pub struct Signature {
    sig: G2Projective,
}

impl Signature {
    pub fn from_sig(sig: &G2Projective) -> Signature {
        Signature { sig: sig.clone() }
    }

    pub fn get_sig(&self) -> G2Projective {
        self.sig.clone()
    }

    pub fn aggregate(signatures: &[&Signature]) -> Signature {
        let mut asig = G2Projective::zero();
        for i in signatures.iter() {
            asig = asig + &(*i).sig;
        }

        Signature { sig: asig }
    }
}

impl ToBytes for Signature {
    #[inline]
    fn write<W: Write>(&self, mut writer: W) -> IoResult<()> {
        let affine = self.sig.into_affine();
        let mut x_bytes: Vec<u8> = vec![];
        let y_c0_big = affine.y.c0.into_repr();
        let y_c1_big = affine.y.c1.into_repr();
        let half = Fq::modulus_minus_one_div_two();
        affine.x.write(&mut x_bytes)?;
        let num_x_bytes = x_bytes.len();
        if y_c1_big > half {
            x_bytes[num_x_bytes - 1] |= 0x80;
        } else if y_c1_big == half && y_c0_big > half {
            x_bytes[num_x_bytes - 1] |= 0x80;
        }
        writer.write(&x_bytes)?;
        Ok(())
    }
}

impl FromBytes for Signature {
    #[inline]
    fn read<R: Read>(mut reader: R) -> IoResult<Self> {
        let mut x_bytes_with_y: Vec<u8> = vec![];
        reader.read_to_end(&mut x_bytes_with_y)?;
        let x_bytes_with_y_len = x_bytes_with_y.len();
        let y_over_half = (x_bytes_with_y[x_bytes_with_y_len - 1] & 0x80) == 0x80;
        x_bytes_with_y[x_bytes_with_y_len - 1] &= 0xFF - 0x80;
        let x = Fq2::read(x_bytes_with_y.as_slice())?;
        let x3b = <Bls12_377G2Parameters as SWModelParameters>::add_b(
            &((x.square() * &x) + &<Bls12_377G2Parameters as SWModelParameters>::mul_by_a(&x)),
        );
        let y = x3b.sqrt().ok_or(
            io::Error::new(io::ErrorKind::NotFound, "couldn't find square root for x")
        )?;

        let y_c0_big = y.c0.into_repr();
        let y_c1_big = y.c1.into_repr();

        let negy = -y;

        let (bigger, smaller) = {
            let half = Fq::modulus_minus_one_div_two();
            if y_c1_big > half {
                (y, negy)
            } else if y_c1_big == half && y_c0_big > half {
                (y, negy)
            } else {
                (negy, y)
            }
        };

        let chosen_y = if y_over_half { bigger } else { smaller };
        let sig = G2Affine::new(x, chosen_y, false);
        Ok(Signature::from_sig(&sig.into_projective()))
    }
}

#[cfg(test)]
mod test {
    use super::*;
    use crate::{
        curve::hash::try_and_increment::TryAndIncrement, hash::{
            direct::DirectHasher,
            composite::CompositeHasher,
        },
    };
    use rand::thread_rng;

    fn init() {
        let _ = env_logger::builder().is_test(true).try_init();
    }

    #[test]
    fn test_simple_sig() {
        init();

        let rng = &mut thread_rng();
        let composite_hasher = CompositeHasher::new().unwrap();
        let try_and_increment = TryAndIncrement::new(&composite_hasher);

        for _ in 0..10 {
            let mut message: Vec<u8> = vec![];
            for _ in 0..32 {
                message.push(rng.gen());
            }
            let sk = PrivateKey::generate(rng);

            let sig = sk.sign(&message[..], &[], &try_and_increment).unwrap();
            let pk = sk.to_public();
            pk.verify(&message[..], &[], &sig, &try_and_increment).unwrap();
            let message2 = b"goodbye";
            pk.verify(&message2[..], &[], &sig, &try_and_increment)
                .unwrap_err();
        }
    }

    #[test]
    fn test_simple_sig_non_composite() {
        init();

        let rng = &mut thread_rng();
        let direct_hasher = DirectHasher::new().unwrap();
        let try_and_increment = TryAndIncrement::new(&direct_hasher);

        for _ in 0..10 {
            let mut message: Vec<u8> = vec![];
            for _ in 0..32 {
                message.push(rng.gen());
            }
            let sk = PrivateKey::generate(rng);

            let sig = sk.sign(&message[..], &[], &try_and_increment).unwrap();
            let pk = sk.to_public();
            pk.verify(&message[..], &[], &sig, &try_and_increment).unwrap();
            let message2 = b"goodbye";
            pk.verify(&message2[..], &[], &sig, &try_and_increment)
                .unwrap_err();
        }
    }

        #[test]
    fn test_pop() {
        init();

        let rng = &mut thread_rng();
        let direct_hasher = DirectHasher::new().unwrap();
        let try_and_increment = TryAndIncrement::new(&direct_hasher);

        let sk = PrivateKey::generate(rng);
        let sk2 = PrivateKey::generate(rng);

        let pk = sk.to_public();
        let mut pk_bytes = vec![];
        pk.write(&mut pk_bytes).unwrap();
        let sig = sk.sign_pop(&pk_bytes, &try_and_increment).unwrap();
        let pk2 = sk2.to_public();
        pk.verify_pop(&pk_bytes, &sig, &try_and_increment).unwrap();
        pk2.verify_pop(&pk_bytes, &sig, &try_and_increment)
            .unwrap_err();
    }

    #[test]
    fn test_aggregated_sig() {
        let message = b"hello";
        let rng = &mut thread_rng();

        let composite_hasher = CompositeHasher::new().unwrap();
        let try_and_increment = TryAndIncrement::new(&composite_hasher);
        let sk1 = PrivateKey::generate(rng);
        let sk2 = PrivateKey::generate(rng);

        let sig1 = sk1.sign(&message[..], &[], &try_and_increment).unwrap();
        let sig2 = sk2.sign(&message[..], &[], &try_and_increment).unwrap();

        let apk = PublicKey::aggregate(&[&sk1.to_public(), &sk2.to_public()]);
        let asig = Signature::aggregate(&[&sig1, &sig2]);
        apk.verify(&message[..], &[], &asig, &try_and_increment).unwrap();
        apk.verify(&message[..], &[], &sig1, &try_and_increment)
            .unwrap_err();
        sk1.to_public()
            .verify(&message[..], &[], &asig, &try_and_increment)
            .unwrap_err();
        let message2 = b"goodbye";
        apk.verify(&message2[..], &[], &asig, &try_and_increment)
            .unwrap_err();
    }

    #[test]
    fn test_public_key_serialization() {
        let rng = &mut thread_rng();
        for _i in 0..100 {
            let sk = PrivateKey::generate(rng);
            let pk = sk.to_public();
            let mut pk_bytes = vec![];
            pk.write(&mut pk_bytes).unwrap();
            let pk2 = PublicKey::read(pk_bytes.as_slice()).unwrap();
            assert_eq!(pk.get_pk().into_affine().x, pk2.get_pk().into_affine().x);
            assert_eq!(pk.get_pk().into_affine().y, pk2.get_pk().into_affine().y);
        }
    }
}<|MERGE_RESOLUTION|>--- conflicted
+++ resolved
@@ -47,17 +47,8 @@
         self.sign_message(SIG_DOMAIN, message, extra_data, hash_to_g2)
     }
 
-<<<<<<< HEAD
     pub fn sign_pop<H: HashToG2>(&self, message: &[u8], hash_to_g2: &H) -> Result<Signature, Box<dyn Error>> {
-        self.sign_message(PRF_KEY, POP_DOMAIN, &message, &[], hash_to_g2)
-=======
-    pub fn sign_pop<H: HashToG2>(&self, hash_to_g2: &H) -> Result<Signature, Box<dyn Error>> {
-        let pubkey = self.to_public();
-        let mut pubkey_bytes = vec![];
-        pubkey.write(&mut pubkey_bytes)?;
-
-        self.sign_message(POP_DOMAIN, &pubkey_bytes, &[], hash_to_g2)
->>>>>>> d1532e60
+        self.sign_message(POP_DOMAIN, &message, &[], hash_to_g2)
     }
 
 
@@ -146,13 +137,7 @@
         signature: &Signature,
         hash_to_g2: &H,
     ) -> Result<(), Box<dyn Error>> {
-<<<<<<< HEAD
-        self.verify_sig(PRF_KEY, POP_DOMAIN, &message, &[], signature, hash_to_g2)
-=======
-        let mut pubkey_bytes = vec![];
-        self.write(&mut pubkey_bytes)?;
-        self.verify_sig(POP_DOMAIN, &pubkey_bytes, &[], signature, hash_to_g2)
->>>>>>> d1532e60
+        self.verify_sig(POP_DOMAIN, &message, &[], signature, hash_to_g2)
     }
 
 
@@ -382,7 +367,9 @@
         let pk = sk.to_public();
         let mut pk_bytes = vec![];
         pk.write(&mut pk_bytes).unwrap();
+
         let sig = sk.sign_pop(&pk_bytes, &try_and_increment).unwrap();
+
         let pk2 = sk2.to_public();
         pk.verify_pop(&pk_bytes, &sig, &try_and_increment).unwrap();
         pk2.verify_pop(&pk_bytes, &sig, &try_and_increment)

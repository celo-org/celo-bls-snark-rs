<<<<<<< HEAD
use crate::curve::hash::HashToG1;
=======
use lru::LruCache;
use lazy_static::lazy_static;
use std::sync::Mutex;
use std::hash::{Hash, Hasher};
use std::collections::HashSet;

use crate::curve::hash::{HashToG1};

>>>>>>> 588642e1
use algebra::{
    Zero, One,
    bytes::{
        FromBytes,
        ToBytes
    },
    bls12_377::{Fq12, Fq, Fq2, Fr,
        Bls12_377, Parameters as Bls12_377Parameters, g1::Parameters as Bls12_377G1Parameters, g2::Parameters as Bls12_377G2Parameters, G1Affine, G1Projective, G2Affine, G2Projective,
    },
    AffineCurve, PairingEngine, ProjectiveCurve,
    curves::SWModelParameters,
    Field, PrimeField, SquareRootField,
    UniformRand,
};
use rand::Rng;

use std::{
    fmt::{self, Display},
    error::Error,
};

pub static SIG_DOMAIN: &'static [u8] = b"ULforxof";
pub static POP_DOMAIN: &'static [u8] = b"ULforpop";

/// Implements BLS signatures as specified in https://crypto.stanford.edu/~dabo/pubs/papers/BLSmultisig.html.
use std::{
    io::{self, Read, Result as IoResult, Write},
    ops::Neg,
};

#[derive(Clone)]
pub struct PrivateKey {
    sk: Fr,
}

impl PrivateKey {
    pub fn generate<R: Rng>(rng: &mut R) -> PrivateKey {
        PrivateKey { sk: Fr::rand(rng) }
    }

    pub fn from_sk(sk: &Fr) -> PrivateKey {
        PrivateKey { sk: sk.clone() }
    }

    pub fn get_sk(&self) -> Fr {
        self.sk.clone()
    }

    pub fn sign<H: HashToG1>(&self, message: &[u8], extra_data: &[u8], hash_to_g1: &H) -> Result<Signature, Box<dyn Error>> {
        self.sign_message(SIG_DOMAIN, message, extra_data, hash_to_g1)
    }

    pub fn sign_pop<H: HashToG1>(&self, message: &[u8], hash_to_g1: &H) -> Result<Signature, Box<dyn Error>> {
        self.sign_message(POP_DOMAIN, &message, &[], hash_to_g1)
    }


    fn sign_message<H: HashToG1>(&self, domain: &[u8], message: &[u8], extra_data: &[u8], hash_to_g1: &H) -> Result<Signature, Box<dyn  Error>> {
        Ok(Signature::from_sig(
            &hash_to_g1
                .hash::<Bls12_377Parameters>(domain, message, extra_data)?
                .mul(self.sk),
        ))
    }

    pub fn to_public(&self) -> PublicKey {
        PublicKey::from_pk(&G2Projective::prime_subgroup_generator().mul(self.sk))
    }
}

impl ToBytes for PrivateKey {
    #[inline]
    fn write<W: Write>(&self, mut writer: W) -> IoResult<()> {
        self.sk.write(&mut writer)
    }
}

impl FromBytes for PrivateKey {
    #[inline]
    fn read<R: Read>(mut reader: R) -> IoResult<Self> {
        let sk = Fr::read(&mut reader)?;
        Ok(PrivateKey::from_sk(&sk))
    }
}

#[derive(Debug)]
pub enum BLSError {
    VerificationFailed,
}

impl Display for BLSError {
    fn fmt(&self, f: &mut fmt::Formatter) -> fmt::Result {
        match self {
            BLSError::VerificationFailed => write!(f, "signature verification failed")
        }
    }
}

impl Error for BLSError {
    fn source(&self) -> Option<&(dyn Error + 'static)> {
        None
    }
}

<<<<<<< HEAD
#[derive(Clone)]
=======
#[derive(Eq)]
>>>>>>> 588642e1
pub struct PublicKey {
    pk: G2Projective,
}

impl PublicKey {
    pub fn from_pk(pk: &G2Projective) -> PublicKey {
        PublicKey { pk: pk.clone() }
    }

    pub fn get_pk(&self) -> G2Projective {
        self.pk.clone()
    }

    pub fn clone(&self) -> PublicKey {
        PublicKey::from_pk(&self.pk)
    }

    pub fn aggregate(public_keys: &[&PublicKey]) -> PublicKey {
        let mut apk = G2Projective::zero();
        for i in public_keys.iter() {
            apk = apk + &(*i).pk;
        }
        PublicKey { pk: apk }
    }

    pub fn from_vec(data: &Vec<u8>) -> IoResult<PublicKey> {
        let mut x_bytes_with_y: Vec<u8> = data.to_owned();
        let x_bytes_with_y_len = x_bytes_with_y.len();
        let y_over_half = (x_bytes_with_y[x_bytes_with_y_len - 1] & 0x80) == 0x80;
        x_bytes_with_y[x_bytes_with_y_len - 1] &= 0xFF - 0x80;
        let x = Fq2::read(x_bytes_with_y.as_slice())?;
        let x3b = <Bls12_377G2Parameters as SWModelParameters>::add_b(
            &((x.square() * &x) + &<Bls12_377G2Parameters as SWModelParameters>::mul_by_a(&x)),
        );
        let y = x3b.sqrt().ok_or(
            io::Error::new(io::ErrorKind::NotFound, "couldn't find square root for x")
        )?;

        let y_c0_big = y.c0.into_repr();
        let y_c1_big = y.c1.into_repr();

        let negy = -y;

        let (bigger, smaller) = {
            let half = Fq::modulus_minus_one_div_two();
            if y_c1_big > half {
                (y, negy)
            } else if y_c1_big == half && y_c0_big > half {
                (y, negy)
            } else {
                (negy, y)
            }
        };

        let chosen_y = if y_over_half { bigger } else { smaller };
        let pk = G2Affine::new(x, chosen_y, false);
        Ok(PublicKey::from_pk(&pk.into_projective()))
    }

    pub fn verify<H: HashToG1>(
        &self,
        message: &[u8],
        extra_data: &[u8],
        signature: &Signature,
        hash_to_g1: &H,
    ) -> Result<(), Box<dyn Error>> {
        self.verify_sig(SIG_DOMAIN, message, extra_data, signature, hash_to_g1)
    }

    pub fn verify_pop<H: HashToG1>(
        &self,
        message: &[u8],
        signature: &Signature,
        hash_to_g1: &H,
    ) -> Result<(), Box<dyn Error>> {
        self.verify_sig(POP_DOMAIN, &message, &[], signature, hash_to_g1)
    }

    fn verify_sig<H: HashToG1>(
        &self,
        domain: &[u8],
        message: &[u8],
        extra_data: &[u8],
        signature: &Signature,
        hash_to_g1: &H,
    ) -> Result<(), Box<dyn Error>> {
        let pairing = Bls12_377::product_of_pairings(&vec![
            (
                signature.get_sig().into_affine().into(),
                G2Affine::prime_subgroup_generator().neg().into(),
            ),
            (
                hash_to_g1
                    .hash::<Bls12_377Parameters>(domain, message, extra_data)?
                    .into_affine()
                    .into(),
                self.pk.into_affine().into(),
            ),
        ]);
        if pairing == Fq12::one() {
            Ok(())
        } else {
            Err(BLSError::VerificationFailed)?
        }
    }
}

impl PartialEq for PublicKey {
    fn eq(&self, other: &Self) -> bool {
        // This byte-level equality operator differs from the (much slower) semantic
        // equality operator in G2Projective.  We require byte-level equality here 
        // for HashSet to work correctly.  HashSet requires that item equality 
        // implies hash equality.
        self.pk.x == other.pk.x && self.pk.y == other.pk.y && self.pk.z == other.pk.z
    }
}

impl Hash for PublicKey {
    fn hash<H: Hasher>(&self, state: &mut H) {
        // Only hash based on `y` for slight speed improvement
        self.pk.y.hash(state);
        // self.pk.x.hash(state);
        // self.pk.z.hash(state);
    }
}

impl ToBytes for PublicKey {
    #[inline]
    fn write<W: Write>(&self, mut writer: W) -> IoResult<()> {
        let affine = self.pk.into_affine();
        let mut x_bytes: Vec<u8> = vec![];
        let y_c0_big = affine.y.c0.into_repr();
        let y_c1_big = affine.y.c1.into_repr();
        let half = Fq::modulus_minus_one_div_two();
        affine.x.write(&mut x_bytes)?;
        let num_x_bytes = x_bytes.len();
        if y_c1_big > half {
            x_bytes[num_x_bytes - 1] |= 0x80;
        } else if y_c1_big == half && y_c0_big > half {
            x_bytes[num_x_bytes - 1] |= 0x80;
        }
        writer.write(&x_bytes)?;

        Ok(())
    }
}

impl FromBytes for PublicKey {
    #[inline]
    fn read<R: Read>(mut reader: R) -> IoResult<Self> {
        let mut x_bytes_with_y: Vec<u8> = vec![];
        reader.read_to_end(&mut x_bytes_with_y)?;
        PublicKeyCache::from_vec(&x_bytes_with_y)
    }
}

#[derive(Clone)]
pub struct Signature {
    sig: G1Projective,
}

impl Signature {
    pub fn from_sig(sig: &G1Projective) -> Signature {
        Signature { sig: sig.clone() }
    }

    pub fn get_sig(&self) -> G1Projective {
        self.sig.clone()
    }

    pub fn aggregate(signatures: &[&Signature]) -> Signature {
        let mut asig = G1Projective::zero();
        for i in signatures.iter() {
            asig = asig + &(*i).sig;
        }

        Signature { sig: asig }
    }
}

impl ToBytes for Signature {
    #[inline]
    fn write<W: Write>(&self, mut writer: W) -> IoResult<()> {
        let affine = self.sig.into_affine();
        let mut x_bytes: Vec<u8> = vec![];
        let y_big = affine.y.into_repr();
        let half = Fq::modulus_minus_one_div_two();
        affine.x.write(&mut x_bytes)?;
        if y_big > half {
            let num_x_bytes = x_bytes.len();
            x_bytes[num_x_bytes - 1] |= 0x80;
        }
        writer.write(&x_bytes)?;
        Ok(())
    }
}

impl FromBytes for Signature {
    #[inline]
    fn read<R: Read>(mut reader: R) -> IoResult<Self> {
        let mut x_bytes_with_y: Vec<u8> = vec![];
        reader.read_to_end(&mut x_bytes_with_y)?;
        let x_bytes_with_y_len = x_bytes_with_y.len();
        let y_over_half = (x_bytes_with_y[x_bytes_with_y_len - 1] & 0x80) == 0x80;
        x_bytes_with_y[x_bytes_with_y_len - 1] &= 0xFF - 0x80;
        let x = Fq::read(x_bytes_with_y.as_slice())?;
        let x3b = <Bls12_377G1Parameters as SWModelParameters>::add_b(
            &((x.square() * &x) + &<Bls12_377G1Parameters as SWModelParameters>::mul_by_a(&x)),
        );
        let y = x3b.sqrt().ok_or(
            io::Error::new(io::ErrorKind::NotFound, "couldn't find square root for x")
        )?;
        let negy = -y;
        let chosen_y = if (y <= negy) ^ y_over_half { y } else { negy };
        let sig = G1Affine::new(x, chosen_y, false);
        Ok(Signature::from_sig(&sig.into_projective()))
    }
}

struct AggregateCacheState {
    keys : HashSet<PublicKey>,
    combined : G2Projective,
}

lazy_static! {
    static ref FROM_VEC_CACHE: Mutex<LruCache<Vec<u8>, PublicKey>> = Mutex::new(LruCache::new(128));
    static ref AGGREGATE_CACHE: Mutex<AggregateCacheState> = Mutex::new(AggregateCacheState{
        keys: HashSet::new(),
        combined: G2Projective::zero().clone()
    });
}

pub struct PublicKeyCache {}
impl PublicKeyCache {
    pub fn clear_cache() {
        FROM_VEC_CACHE.lock().unwrap().clear();
        let mut cache = AGGREGATE_CACHE.lock().unwrap();
        cache.keys = HashSet::new();
        cache.combined = G2Projective::zero().clone();
    }

    pub fn resize(cap: usize) {
        FROM_VEC_CACHE.lock().unwrap().resize(cap);
    }

    pub fn from_vec(data: &Vec<u8>) -> IoResult<PublicKey> {
        let cached_result = PublicKeyCache::from_vec_cached(data);
        if cached_result.is_none() {
            // cache miss
            let generated_result = PublicKey::from_vec(data)?;
            FROM_VEC_CACHE.lock().unwrap().put(data.to_owned(), generated_result.clone());
            Ok(generated_result)
        } else {
            // cache hit
            Ok(cached_result.unwrap())
        }
    }

    pub fn from_vec_cached(data: &Vec<u8>) -> Option<PublicKey> {
        let mut cache = FROM_VEC_CACHE.lock().unwrap();
        Some(cache.get(data)?.clone())
    }

    pub fn aggregate(public_keys: &[&PublicKey]) -> PublicKey {
        // The set of validators changes slowly, so for speed we will compute the
        // difference from the last call and do an incremental update
        let mut keys : HashSet<PublicKey> = HashSet::with_capacity(public_keys.len());
        for key in public_keys.iter() {
            keys.insert((*key).clone());
        }
        let mut cache = AGGREGATE_CACHE.lock().unwrap();
        let mut combined = cache.combined;

        for key in cache.keys.difference(&keys) {
            combined = combined - &(*key).pk;
        }

        for key in keys.difference(&cache.keys) {
            combined = combined + &(*key).pk;
        }

        cache.keys = keys;
        cache.combined = combined;
        PublicKey::from_pk(&combined)
    }
}

#[cfg(test)]
mod test {
    use super::*;
    use crate::{
        curve::hash::try_and_increment::TryAndIncrement, hash::{
            direct::DirectHasher,
            composite::CompositeHasher,
        },
    };
    use rand::thread_rng;

    fn init() {
        let _ = env_logger::builder().is_test(true).try_init();
    }

    #[test]
    fn test_simple_sig() {
        init();

        let rng = &mut thread_rng();
        let composite_hasher = CompositeHasher::new().unwrap();
        let try_and_increment = TryAndIncrement::new(&composite_hasher);

        for _ in 0..10 {
            let mut message: Vec<u8> = vec![];
            for _ in 0..32 {
                message.push(rng.gen());
            }
            let sk = PrivateKey::generate(rng);

            let sig = sk.sign(&message[..], &[], &try_and_increment).unwrap();
            let pk = sk.to_public();
            pk.verify(&message[..], &[], &sig, &try_and_increment).unwrap();
            let message2 = b"goodbye";
            pk.verify(&message2[..], &[], &sig, &try_and_increment)
                .unwrap_err();
        }
    }

    #[test]
    fn test_simple_sig_non_composite() {
        init();

        let rng = &mut thread_rng();
        let direct_hasher = DirectHasher::new().unwrap();
        let try_and_increment = TryAndIncrement::new(&direct_hasher);

        for _ in 0..10 {
            let mut message: Vec<u8> = vec![];
            for _ in 0..32 {
                message.push(rng.gen());
            }
            let sk = PrivateKey::generate(rng);

            let sig = sk.sign(&message[..], &[], &try_and_increment).unwrap();
            let pk = sk.to_public();
            pk.verify(&message[..], &[], &sig, &try_and_increment).unwrap();
            let message2 = b"goodbye";
            pk.verify(&message2[..], &[], &sig, &try_and_increment)
                .unwrap_err();
        }
    }

    #[test]
    fn test_pop() {
        init();

        let rng = &mut thread_rng();
        let direct_hasher = DirectHasher::new().unwrap();
        let try_and_increment = TryAndIncrement::new(&direct_hasher);

        let sk = PrivateKey::generate(rng);
        let sk2 = PrivateKey::generate(rng);

        let pk = sk.to_public();
        let mut pk_bytes = vec![];
        pk.write(&mut pk_bytes).unwrap();

        let sig = sk.sign_pop(&pk_bytes, &try_and_increment).unwrap();

        let pk2 = sk2.to_public();
        pk.verify_pop(&pk_bytes, &sig, &try_and_increment).unwrap();
        pk2.verify_pop(&pk_bytes, &sig, &try_and_increment)
            .unwrap_err();
    }

    #[test]
    fn test_aggregated_sig() {
        let message = b"hello";
        let rng = &mut thread_rng();

        let composite_hasher = CompositeHasher::new().unwrap();
        let try_and_increment = TryAndIncrement::new(&composite_hasher);
        let sk1 = PrivateKey::generate(rng);
        let sk2 = PrivateKey::generate(rng);

        let sig1 = sk1.sign(&message[..], &[], &try_and_increment).unwrap();
        let sig2 = sk2.sign(&message[..], &[], &try_and_increment).unwrap();

        let apk = PublicKeyCache::aggregate(&[&sk1.to_public(), &sk2.to_public()]);
        let asig = Signature::aggregate(&[&sig1, &sig2]);
        apk.verify(&message[..], &[], &asig, &try_and_increment).unwrap();
        apk.verify(&message[..], &[], &sig1, &try_and_increment)
            .unwrap_err();
        sk1.to_public()
            .verify(&message[..], &[], &asig, &try_and_increment)
            .unwrap_err();
        let message2 = b"goodbye";
        apk.verify(&message2[..], &[], &asig, &try_and_increment)
            .unwrap_err();

        let apk2 = PublicKeyCache::aggregate(&[&sk1.to_public()]);
        apk2.verify(&message[..], &[], &asig, &try_and_increment).unwrap_err();
        apk2.verify(&message[..], &[], &sig1, &try_and_increment).unwrap();

        let apk3 = PublicKeyCache::aggregate(&[&sk2.to_public(), &sk1.to_public()]);
        apk3.verify(&message[..], &[], &asig, &try_and_increment).unwrap();
        apk3.verify(&message[..], &[], &sig1, &try_and_increment).unwrap_err();

        let apk4 = PublicKey::aggregate(&[&sk1.to_public(), &sk2.to_public()]);
        apk4.verify(&message[..], &[], &asig, &try_and_increment).unwrap();
        apk4.verify(&message[..], &[], &sig1, &try_and_increment).unwrap_err();
    }

    #[test]
    fn test_public_key_serialization() {
        PublicKeyCache::resize(256);
        PublicKeyCache::clear_cache();
        let rng = &mut thread_rng();
        for _i in 0..100 {
            let sk = PrivateKey::generate(rng);
            let pk = sk.to_public();
            let mut pk_bytes = vec![];
            pk.write(&mut pk_bytes).unwrap();
            let pk2 = PublicKey::read(pk_bytes.as_slice()).unwrap();
            assert_eq!(pk.get_pk().into_affine().x, pk2.get_pk().into_affine().x);
            assert_eq!(pk.get_pk().into_affine().y, pk2.get_pk().into_affine().y);
            assert_eq!(pk2.eq(&PublicKey::read(pk_bytes.as_slice()).unwrap()), true);
        }
    }

    #[test]
    fn test_pop_single() {
        init();

        let direct_hasher = DirectHasher::new().unwrap();
        let try_and_increment = TryAndIncrement::new(&direct_hasher);

        let sk_bytes = Fr::read(hex::decode("e3990a59d80a91429406be0000677a7eea8b96c5b429c70c71dabc3b7cf80d0a").unwrap().as_slice()).unwrap();
        let sk = PrivateKey::from_sk(&sk_bytes);

        let pk = sk.to_public();
        let mut pk_bytes = vec![];
        pk.write(&mut pk_bytes).unwrap();
        println!("pk: {}", hex::encode(&pk_bytes));

        let sig = sk.sign_pop(&hex::decode("a0Af2E71cECc248f4a7fD606F203467B500Dd53B").unwrap(), &try_and_increment).unwrap();
        let mut sig_bytes = vec![];
        sig.write(&mut sig_bytes).unwrap();

        println!("sig: {}", hex::encode(&sig_bytes));
    }
}<|MERGE_RESOLUTION|>--- conflicted
+++ resolved
@@ -1,15 +1,13 @@
-<<<<<<< HEAD
 use crate::curve::hash::HashToG1;
-=======
+
 use lru::LruCache;
 use lazy_static::lazy_static;
-use std::sync::Mutex;
-use std::hash::{Hash, Hasher};
-use std::collections::HashSet;
-
-use crate::curve::hash::{HashToG1};
-
->>>>>>> 588642e1
+use std::{
+    sync::Mutex,
+    hash::{Hash, Hasher},
+    collections::HashSet,
+};
+
 use algebra::{
     Zero, One,
     bytes::{
@@ -114,11 +112,7 @@
     }
 }
 
-<<<<<<< HEAD
-#[derive(Clone)]
-=======
-#[derive(Eq)]
->>>>>>> 588642e1
+#[derive(Clone, Eq)]
 pub struct PublicKey {
     pk: G2Projective,
 }

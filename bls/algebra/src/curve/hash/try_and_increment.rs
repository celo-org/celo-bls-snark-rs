--- conflicted
+++ resolved
@@ -10,19 +10,11 @@
 
 use algebra::{curves::{
     models::{
-<<<<<<< HEAD
-        bls12::{Bls12Parameters, G2Affine, G2Projective},
-        ModelParameters, SWModelParameters,
-    },
-    AffineCurve,
-}, fields::{Field, Fp2, FpParameters, PrimeField, SquareRootField}, bytes::FromBytes, ProjectiveCurve};
-=======
         bls12::{Bls12Parameters, G1Affine, G2Affine, G1Projective, G2Projective},
         ModelParameters, SWModelParameters,
     },
     AffineCurve,
 }, fields::{Field, Fp2, FpParameters, PrimeField, SquareRootField}, bytes::FromBytes, Group};
->>>>>>> 97386184
 use std::error::Error;
 
 #[allow(dead_code)]
@@ -64,10 +56,7 @@
     }
 }
 
-<<<<<<< HEAD
-pub fn get_point_from_x<P: Bls12Parameters>(
-=======
-fn get_point_from_x_g1<P: Bls12Parameters>(
+pub fn get_point_from_x_g1<P: Bls12Parameters>(
     x: <P::G1Parameters as ModelParameters>::BaseField,
     greatest: bool,
 ) -> Option<G1Affine<P>> {
@@ -84,8 +73,7 @@
     })
 }
 
-fn get_point_from_x<P: Bls12Parameters>(
->>>>>>> 97386184
+pub fn get_point_from_x<P: Bls12Parameters>(
     x: <P::G2Parameters as ModelParameters>::BaseField,
     greatest: bool,
 ) -> Option<G2Affine<P>> {
@@ -101,40 +89,49 @@
         G2Affine::<P>::new(x, y, false)
     })
 }
-<<<<<<< HEAD
-
-impl<'a, H: XOF> TryAndIncrement<'a, H> {
-    pub fn hash_with_attempt<P: Bls12Parameters>(&self, domain: &[u8], message: &[u8], extra_data: &[u8]) -> Result<(G2Projective<P>, usize), Box<dyn Error>> {
-=======
+
 impl<'a, H: XOF> HashToG1 for TryAndIncrement<'a, H> {
     fn hash<P: Bls12Parameters>(&self, domain: &[u8], message: &[u8], extra_data: &[u8]) -> Result<G1Projective<P>, Box<dyn Error>> {
+        match self.hash_with_attempt::<P>(domain, message, extra_data) {
+            Ok(x) => Ok(x.0),
+            Err(e) => Err(e),
+        }
+    }
+}
+
+impl<'a, H: XOF> TryAndIncrement<'a, H> {
+    pub fn hash_with_attempt<P: Bls12Parameters>(&self, domain: &[u8], message: &[u8], extra_data: &[u8]) -> Result<(G1Projective<P>, usize), Box<dyn Error>> {
         const NUM_TRIES: usize = 256;
-        const EXPECTED_TOTAL_BITS: usize = 384;
+        const EXPECTED_TOTAL_BITS: usize = 512;
         const LAST_BYTE_MASK: u8 = 1;
         const GREATEST_MASK: u8 = 2;
 
-        //round up to a multiple of 8
         let fp_bits = (((<P::Fp as PrimeField>::Params::MODULUS_BITS as f64)/8.0).ceil() as usize)*8;
         let num_bits = fp_bits;
-        assert_eq!(num_bits, EXPECTED_TOTAL_BITS);
         let num_bytes = num_bits / 8;
+
+        //round up to a multiple of 8
+        let hash_fp_bits = (((<P::Fp as PrimeField>::Params::MODULUS_BITS as f64)/256.0).ceil() as usize)*256;
+        let hash_num_bits = hash_fp_bits;
+        assert_eq!(hash_num_bits, EXPECTED_TOTAL_BITS);
+        let hash_num_bytes = hash_num_bits / 8;
         let mut counter: [u8; 1] = [0; 1];
         let hash_loop_time = start_timer!(|| "try_and_increment::hash_loop");
         for c in 0..NUM_TRIES {
             (&mut counter[..]).write_u8(c as u8)?;
             let hash = self
                 .hasher
-                .hash(domain, &[&counter, extra_data, &message].concat(), num_bytes)?;
+                .hash(domain, &[&counter, extra_data, &message].concat(), hash_num_bytes)?;
             let (possible_x, greatest) = {
                 //zero out the last byte except the first bit, to get to a total of 377 bits
-                let mut possible_x_bytes = hash.to_vec();
+                let mut possible_x_bytes = hash[..num_bytes].to_vec();
                 let possible_x_bytes_len = possible_x_bytes.len();
+                let greatest = (possible_x_bytes[possible_x_bytes_len - 1] & GREATEST_MASK) == GREATEST_MASK;
                 possible_x_bytes[possible_x_bytes_len - 1] &= LAST_BYTE_MASK;
                 let possible_x = P::Fp::read(possible_x_bytes.as_slice())?;
                 if possible_x == P::Fp::zero() {
                     continue;
                 }
-                let greatest = (possible_x_bytes[possible_x_bytes_len - 1] & GREATEST_MASK) == GREATEST_MASK;
 
                 (possible_x, greatest)
             };
@@ -142,7 +139,7 @@
                 None => continue,
                 Some(x) => {
                     debug!(
-                        "succeeded hashing \"{}\" to G2 in {} tries",
+                        "succeeded hashing \"{}\" to G1 in {} tries",
                         hex::encode(message),
                         c
                     );
@@ -151,9 +148,9 @@
                         &x.into_projective(),
                     );
                     if scaled.is_zero() {
-                        return Err(HashToCurveError::SmallOrderPoint)?;
+                        continue;
                     }
-                    return Ok(scaled);
+                    return Ok((scaled, c));
                 }
             }
         }
@@ -163,7 +160,6 @@
 
 impl<'a, H: XOF> HashToG2 for TryAndIncrement<'a, H> {
     fn hash<P: Bls12Parameters>(&self, domain: &[u8], message: &[u8], extra_data: &[u8]) -> Result<G2Projective<P>, Box<dyn Error>> {
->>>>>>> 97386184
         const NUM_TRIES: usize = 256;
         const EXPECTED_TOTAL_BITS: usize = 384*2;
         const LAST_BYTE_MASK: u8 = 1;
@@ -210,11 +206,6 @@
                         c
                     );
                     end_timer!(hash_loop_time);
-<<<<<<< HEAD
-                    return Ok((cofactor::scale_by_cofactor_fuentes::<P>(
-                        &x.into_projective(),
-                    ), c));
-=======
                     let scaled = cofactor::scale_by_cofactor_fuentes::<P>(
                         &x.into_projective(),
                     );
@@ -222,20 +213,11 @@
                         return Err(HashToCurveError::SmallOrderPoint)?;
                     }
                     return Ok(scaled);
->>>>>>> 97386184
                 }
             }
         }
         Err(HashToCurveError::CannotFindPoint)?
-    }
-}
-
-impl<'a, H: XOF> HashToG2 for TryAndIncrement<'a, H> {
-    fn hash<P: Bls12Parameters>(&self, domain: &[u8], message: &[u8], extra_data: &[u8]) -> Result<G2Projective<P>, Box<dyn Error>> {
-        match self.hash_with_attempt::<P>(domain, message, extra_data) {
-            Ok(x) => Ok(x.0),
-            Err(e) => Err(e),
-        }
+
     }
 }
 
